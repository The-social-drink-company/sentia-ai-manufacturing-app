<<<<<<< HEAD
import 'dotenv/config';
import compression from 'compression';
import cors from 'cors';
import express from 'express';
import rateLimit from 'express-rate-limit';
import helmet from 'helmet';
import Redis from 'ioredis';
import path from 'node:path';
import fs from 'node:fs';
import crypto from 'node:crypto';
import process from 'node:process';
import { performance } from 'node:perf_hooks';
import { createServer } from 'node:http';
import { fileURLToPath } from 'node:url';
import { Server as SocketIOServer } from 'socket.io';
import { PrismaClient } from '@prisma/client';
import { ClerkExpressRequireAuth, ClerkExpressWithAuth } from '@clerk/express';
import { createLogger, format, transports } from 'winston';

const ENV = process.env.NODE_ENV ?? 'development';
const isProduction = ENV === 'production';
const isTest = ENV === 'test';
const PORT = Number.parseInt(process.env.PORT ?? '', 10) || 5000;

const __filename = fileURLToPath(import.meta.url);
const __dirname = path.dirname(__filename);
const distDir = path.resolve(__dirname, 'dist');

const logger = createLogger({
  level: process.env.LOG_LEVEL ?? (isProduction ? 'info' : 'debug'),
  format: format.combine(
    format.errors({ stack: true }),
    format.timestamp(),
    format.printf(({ level, message, timestamp, stack, ...meta }) => {
      const base = { ...meta };
      if (stack) {
        base.stack = stack;
      }
      const metaString = Object.keys(base).length ? ` ${JSON.stringify(base)}` : '';
      return `${timestamp} [${level}] ${message}${metaString}`;
    })
  ),
  transports: [
    new transports.Console({
      handleExceptions: true,
      handleRejections: true
    })
  ],
  exitOnError: false
});

logger.info('Bootstrapping Sentia Manufacturing Dashboard server', {
  env: ENV,
  port: PORT
});

const prisma = new PrismaClient({
  log: isProduction ? ['error'] : ['error', 'warn']
});

const redisUrl =
  process.env.REDIS_URL ||
  process.env.REDIS_TLS_URL ||
  process.env.KV_URL ||
  'redis://127.0.0.1:6379';

const redis = new Redis(redisUrl, {
  maxRetriesPerRequest: 2,
  enableOfflineQueue: false
});

redis.on('connect', () => {
  const display = redisUrl.includes('@') ? redisUrl.split('@').pop() : redisUrl;
  logger.info('Connected to Redis', { url: display });
});

redis.on('error', (error) => {
  logger.error('Redis connection error', { message: error.message });
});

const app = express();
app.disable('x-powered-by');
app.set('trust proxy', 1);

const compressionOptions = {
  level: 6,
  threshold: 1024,
  filter: (req, res) => {
    if (req.path === '/api/dashboard/realtime') {
      return false;
    }
    return compression.filter(req, res);
  }
};
app.use(compression(compressionOptions));

const helmetOptions = {
  crossOriginResourcePolicy: { policy: 'cross-origin' },
  contentSecurityPolicy: isProduction
    ? {
        directives: {
          defaultSrc: ["'self'"],
          scriptSrc: ["'self'", "'unsafe-inline'"],
          styleSrc: ["'self'", "'unsafe-inline'", 'https://fonts.googleapis.com'],
          fontSrc: ["'self'", 'https://fonts.gstatic.com', 'data:'],
          imgSrc: ["'self'", 'data:', 'blob:'],
          connectSrc: ["'self'", 'https:', 'wss:', 'http:'],
          frameAncestors: ["'self'"],
          objectSrc: ["'none'"],
          baseUri: ["'self'"]
        }
      }
    : false
};
app.use(helmet(helmetOptions));

const defaultOrigins = [
  'https://deployrend.financeflo.ai',
  'https://testingrend.financeflo.ai',
  'https://prodrend.financeflo.ai',
  'http://localhost:3000'
];
const configuredOrigins = (process.env.CORS_ORIGINS || '')
  .split(',')
  .map((origin) => origin.trim())
  .filter(Boolean);
const allowedOrigins = new Set([...defaultOrigins, ...configuredOrigins]);

const corsOptions = {
  origin: (origin, callback) => {
    if (!origin) {
      return callback(null, true);
    }
    if (!isProduction || allowedOrigins.has(origin)) {
      return callback(null, true);
    }
    return callback(new Error('Not allowed by CORS'));
  },
  credentials: true,
  optionsSuccessStatus: 200,
  maxAge: 86400,
  exposedHeaders: ['X-Request-Id']
};

app.use(cors(corsOptions));
app.options('*', cors(corsOptions));

app.use(express.json({ limit: '1mb' }));
app.use(express.urlencoded({ extended: true, limit: '1mb' }));

app.use((req, res, next) => {
  const requestId = (req.headers['x-request-id'] || crypto.randomUUID()).toString();
  const startTime = Date.now();

  res.setHeader('X-Request-Id', requestId);

  req.requestId = requestId;
  res.locals.requestId = requestId;
  res.locals.logger = logger.child({ requestId });

  res.on('finish', () => {
    res.locals.logger.info('Request completed', {
      method: req.method,
      path: req.originalUrl,
      statusCode: res.statusCode,
      durationMs: Date.now() - startTime
    });
  });

  res.on('close', () => {
    if (!res.writableEnded) {
      res.locals.logger.warn('Request connection closed prematurely', {
        method: req.method,
        path: req.originalUrl
      });
    }
  });

  next();
});

app.use(ClerkExpressWithAuth());

const apiLimiter = rateLimit({
  windowMs: 60 * 1000,
  limit: 100,
  standardHeaders: 'draft-7',
  legacyHeaders: false,
  handler: (req, res) => {
    res.status(429).json({
      error: 'Too many requests. Please try again shortly.',
      requestId: res.locals.requestId
    });
  }
});
app.use('/api', apiLimiter);

const ensureAuth = ClerkExpressRequireAuth();

const asyncHandler = (handler) => async (req, res, next) => {
  try {
    await handler(req, res, next);
  } catch (error) {
    next(error);
  }
};

async function checkDatabaseHealth() {
  const result = { status: 'unknown', latencyMs: null };
  const start = performance.now();
  try {
    await prisma.$queryRaw`SELECT 1`;
    result.status = 'up';
  } catch (error) {
    logger.error('Database health check failed', { message: error.message });
    result.status = 'down';
    result.error = error.message;
  } finally {
    result.latencyMs = Number((performance.now() - start).toFixed(2));
  }
  return result;
}

async function checkCacheHealth() {
  const result = { status: 'unknown', latencyMs: null };
  const start = performance.now();
  try {
    const response = await redis.ping();
    if (response === 'PONG') {
      result.status = 'up';
    } else {
      result.status = 'degraded';
      result.error = `Unexpected response: ${response}`;
    }
  } catch (error) {
    logger.error('Cache health check failed', { message: error.message });
    result.status = 'down';
    result.error = error.message;
  } finally {
    result.latencyMs = Number((performance.now() - start).toFixed(2));
  }
  return result;
}

app.get(
  '/api/health',
  asyncHandler(async (req, res) => {
    const [database, cacheState] = await Promise.all([checkDatabaseHealth(), checkCacheHealth()]);
    res.status(200).json({
      status: database.status === 'up' && cacheState.status === 'up' ? 'ok' : 'degraded',
      environment: ENV,
      timestamp: new Date().toISOString(),
      database,
      cache: cacheState,
      version: process.env.VITE_APP_VERSION || process.env.APP_VERSION || 'unknown'
    });
  })
);

app.get(
  '/api/monitoring/dashboard',
  asyncHandler(async (req, res) => {
    const [database, cacheState] = await Promise.all([checkDatabaseHealth(), checkCacheHealth()]);

    // Get comprehensive monitoring data
    const monitoring = {
      timestamp: new Date().toISOString(),
      environment: ENV,
      service: {
        name: 'Sentia Manufacturing Dashboard',
        version: process.env.VITE_APP_VERSION || 'unknown',
        uptime: {
          seconds: Math.round(process.uptime()),
          formatted: formatUptime(process.uptime())
        }
      },
      system: {
        memory: process.memoryUsage(),
        cpu: process.cpuUsage(),
        platform: process.platform,
        nodeVersion: process.version
      },
      infrastructure: {
        database,
        cache: cacheState
      },
      metrics: {
        requestsPerMinute: 0,
        activeConnections: sseClients.size,
        averageResponseTime: 0
      }
    };

    // Try to get data pipeline metrics
    try {
      const { EnterpriseDataPipeline } = await import('./src/services/EnterpriseDataPipeline.js');
      const pipeline = new EnterpriseDataPipeline();
      const pipelineHealth = await pipeline.healthCheck();
      monitoring.dataPipeline = pipelineHealth;
      await pipeline.shutdown();
    } catch (error) {
      monitoring.dataPipeline = { status: 'unavailable', error: error.message };
    }

    res.status(200).json(monitoring);
  })
);

function formatUptime(seconds) {
  const days = Math.floor(seconds / 86400);
  const hours = Math.floor((seconds % 86400) / 3600);
  const minutes = Math.floor((seconds % 3600) / 60);
  return `${days}d ${hours}h ${minutes}m`;
}

app.get(
  '/api/health/enterprise',
  asyncHandler(async (req, res) => {
    const [database, cacheState] = await Promise.all([checkDatabaseHealth(), checkCacheHealth()]);
    const memory = process.memoryUsage();

    // Get data pipeline health if available
    let dataPipeline = null;
    try {
      const { EnterpriseDataPipeline } = await import('./src/services/EnterpriseDataPipeline.js');
      const pipeline = new EnterpriseDataPipeline();
      dataPipeline = await pipeline.healthCheck();
      await pipeline.shutdown();
    } catch (error) {
      dataPipeline = { status: 'unavailable', error: error.message };
    }

    res.status(200).json({
      service: 'Sentia Manufacturing Dashboard',
      environment: ENV,
      uptimeSeconds: Math.round(process.uptime()),
      memory: {
        rss: memory.rss,
        heapTotal: memory.heapTotal,
        heapUsed: memory.heapUsed
      },
      database,
      cache: cacheState,
      dataPipeline,
      timestamp: new Date().toISOString()
    });
  })
);

const cache = {
  async get(key) {
    if (redis.status !== 'ready') {
      return null;
    }
    const value = await redis.get(key);
    return value ? JSON.parse(value) : null;
  },
  async set(key, value, ttlSeconds = 60) {
    if (redis.status !== 'ready') {
      return;
    }
    await redis.set(key, JSON.stringify(value), 'EX', ttlSeconds);
  }
};

const sseClients = new Map();
let sseClientId = 0;
let io;

const emitRealtime = (event, payload) => {
  const envelope = {
    event,
    payload,
    timestamp: new Date().toISOString()
  };

  for (const [clientId, client] of sseClients.entries()) {
    if (client.res.writableEnded) {
      sseClients.delete(clientId);
      continue;
    }
    try {
      client.res.write(`event: ${event}\ndata: ${JSON.stringify(envelope)}\n\n`);
    } catch (error) {
      client.logger?.warn('Failed to dispatch SSE payload', {
        event,
        message: error.message
      });
      sseClients.delete(clientId);
    }
  }

  if (io) {
    io.emit(event, envelope);
  } else {
    logger.warn('Socket server not initialised; skipped WebSocket broadcast', { event });
  }
};

app.get('/api/dashboard/realtime', ensureAuth, (req, res) => {
  res.setHeader('Content-Type', 'text/event-stream');
  res.setHeader('Cache-Control', 'no-cache, no-transform');
  res.setHeader('Connection', 'keep-alive');
  res.setHeader('X-Accel-Buffering', 'no');

  if (typeof res.flushHeaders === 'function') {
    res.flushHeaders();
  }

  const clientId = ++sseClientId;
  const clientLogger = res.locals.logger.child({ clientId });

  sseClients.set(clientId, { res, logger: clientLogger });
  clientLogger.info('SSE client connected');

  res.write(`event: connected\ndata: ${JSON.stringify({ requestId: res.locals.requestId })}\n\n`);

  const heartbeat = setInterval(() => {
    if (res.writableEnded) {
      clearInterval(heartbeat);
      return;
    }
    res.write('event: heartbeat\ndata: {}\n\n');
  }, 25000);

  req.on('close', () => {
    clearInterval(heartbeat);
    sseClients.delete(clientId);
    clientLogger.info('SSE client disconnected');
  });
});

const dashboardRouter = express.Router();

dashboardRouter.use(ensureAuth);

dashboardRouter.get(
  '/summary',
  asyncHandler(async (req, res) => {
    const cacheKey = 'dashboard:summary';
    const cached = await cache.get(cacheKey);
    if (cached) {
      return res.json(cached);
    }

    const summary = {
      generatedAt: new Date().toISOString(),
      metrics: {
        productionEfficiency: 0.93,
        onTimeDeliveryRate: 0.97,
        inventoryTurns: 8.2,
        workingCapitalRatio: 1.4
      }
    };

    await cache.set(cacheKey, summary, 60);
    res.json(summary);
  })
);

dashboardRouter.get(
  '/alerts',
  asyncHandler(async (req, res) => {
    const alerts = (await cache.get('dashboard:alerts')) || [];
    res.json(alerts);
  })
);

dashboardRouter.post(
  '/alerts',
  asyncHandler(async (req, res) => {
    const alert = {
      ...req.body,
      id: crypto.randomUUID(),
      createdAt: new Date().toISOString(),
      createdBy: req.auth?.userId || 'system'
    };

    const alerts = (await cache.get('dashboard:alerts')) || [];
    alerts.unshift(alert);
    await cache.set('dashboard:alerts', alerts, 300);

    emitRealtime('alert:new', alert);

    res.status(201).json(alert);
  })
);

app.use('/api/dashboard', dashboardRouter);

const workingCapitalRouter = express.Router();

workingCapitalRouter.use(ensureAuth);

workingCapitalRouter.get(
  '/',
  asyncHandler(async (req, res) => {
    const cacheKey = 'working-capital:overview';
    const cached = await cache.get(cacheKey);
    if (cached) {
      return res.json(cached);
    }

    const overview = {
      generatedAt: new Date().toISOString(),
      liquidity: 3250000,
      payables: 1450000,
      receivables: 2100000,
      netWorkingCapital: 1800000
    };

    await cache.set(cacheKey, overview, 120);
    res.json(overview);
  })
);

app.use('/api/working-capital', workingCapitalRouter);

const financialRouter = express.Router();

financialRouter.use(ensureAuth);

financialRouter.get(
  '/reports',
  asyncHandler(async (req, res) => {
    res.json({
      generatedAt: new Date().toISOString(),
      period: req.query.period || 'MTD',
      revenue: 12500000,
      expenses: 8300000,
      ebitda: 4200000
    });
  })
);

financialRouter.get(
  '/forecasts',
  asyncHandler(async (req, res) => {
    res.json({
      horizon: req.query.horizon || '90d',
      updatedAt: new Date().toISOString(),
      cashFlow: {
        best: 5800000,
        expected: 5100000,
        worst: 4200000
      }
    });
  })
);

app.use('/api/financial', financialRouter);

const inventoryRouter = express.Router();

inventoryRouter.use(ensureAuth);

inventoryRouter.get(
  '/levels',
  asyncHandler(async (req, res) => {
    const levels = {
      generatedAt: new Date().toISOString(),
      facilities: [
        { location: 'Barnsley', utilization: 0.81 },
        { location: 'Essen', utilization: 0.74 }
      ]
    };

    res.json(levels);
  })
);

inventoryRouter.post(
  '/adjustment',
  asyncHandler(async (req, res) => {
    const adjustment = {
      ...req.body,
      id: crypto.randomUUID(),
      approved: false,
      submittedAt: new Date().toISOString(),
      submittedBy: req.auth?.userId || 'system'
    };

    emitRealtime('inventory:change', adjustment);

    res.status(202).json(adjustment);
  })
);

app.use('/api/inventory', inventoryRouter);

const productionRouter = express.Router();

productionRouter.use(ensureAuth);

productionRouter.get(
  '/schedule',
  asyncHandler(async (req, res) => {
    const schedule = {
      generatedAt: new Date().toISOString(),
      shifts: [
        { id: 'shift-A', status: 'running', outputTarget: 1200, outputActual: 1184 },
        { id: 'shift-B', status: 'planned', outputTarget: 1300 }
      ]
    };
    res.json(schedule);
  })
);

productionRouter.post(
  '/events',
  asyncHandler(async (req, res) => {
    const event = {
      ...req.body,
      id: crypto.randomUUID(),
      createdAt: new Date().toISOString(),
      createdBy: req.auth?.userId || 'system'
    };

    emitRealtime('production:update', event);

    res.status(201).json(event);
  })
);

app.use('/api/production', productionRouter);

const analyticsRouter = express.Router();

analyticsRouter.use(ensureAuth);

analyticsRouter.get(
  '/insights',
  asyncHandler(async (req, res) => {
    res.json({
      generatedAt: new Date().toISOString(),
      insights: [
        {
          id: crypto.randomUUID(),
          message: 'Predictive maintenance window approaching for line 4.',
          severity: 'warning'
        }
      ]
    });
  })
);

analyticsRouter.post(
  '/metrics',
  asyncHandler(async (req, res) => {
    const metric = {
      ...req.body,
      id: crypto.randomUUID(),
      capturedAt: new Date().toISOString(),
      capturedBy: req.auth?.userId || 'system'
    };

    emitRealtime('metric:update', metric);

    res.status(201).json(metric);
  })
);

app.use('/api/analytics', analyticsRouter);

const aiRouter = express.Router();



aiRouter.use(ensureAuth);

aiRouter.post(
  '/prompt',
  asyncHandler(async (req, res) => {
    const { prompt } = req.body;
    if (!prompt) {
      return res.status(400).json({
        error: 'Prompt is required',
        requestId: res.locals.requestId
      });
    }

    const response = {
      prompt,
      response: 'AI response placeholder. Integrate with Anthropic/OpenAI services.',
      generatedAt: new Date().toISOString()
    };

    emitRealtime('ai:response', response);

    res.status(201).json(response);
  })
);

aiRouter.get(
  '/insights',
  asyncHandler(async (req, res) => {
    const insights = {
      generatedAt: new Date().toISOString(),
      items: [
        {
          id: crypto.randomUUID(),
          summary: 'AI flagged supply chain risk due to shipping delays in APAC.',
          priority: 'high'
        }
      ]
    };

    emitRealtime('ai:insight', insights);

    res.json(insights);
  })
);

app.use('/api/ai', aiRouter);

const integrationStatusRouter = (serviceName) => {
  const router = express.Router();
  router.use(ensureAuth);
  router.get(
    '/status',
    asyncHandler(async (req, res) => {
      const status = {
        service: serviceName,
        lastSyncAt: new Date().toISOString(),
        state: 'operational'
      };

      res.json(status);
    })
  );
  return router;
};

app.use('/api/xero', integrationStatusRouter('xero'));
app.use('/api/shopify', integrationStatusRouter('shopify'));
app.use('/api/amazon', integrationStatusRouter('amazon'));
app.use('/api/unleashed', integrationStatusRouter('unleashed'));

const adminRouter = express.Router();

adminRouter.use(ensureAuth);

adminRouter.get(
  '/environment',
  asyncHandler(async (req, res) => {
    res.json({
      environment: ENV,
      releaseId: process.env.RAILWAY_GIT_COMMIT || process.env.RENDER_GIT_COMMIT || null,
      nodeVersion: process.version,
      uptimeSeconds: Math.round(process.uptime())
    });
  })
);

adminRouter.post(
  '/cache/flush',
  asyncHandler(async (req, res) => {
    if (redis.status !== 'ready') {
      return res.status(503).json({
        error: 'Cache is not connected',
        requestId: res.locals.requestId
      });
    }

    await redis.flushall('ASYNC');
    res.status(202).json({ message: 'Cache flush scheduled' });
  })
);

app.use('/api/admin', adminRouter);

const server = createServer(app);

io = new SocketIOServer(server, {
  cors: {
    origin: (origin, callback) => {
      if (!origin) {
        return callback(null, true);
      }
      if (!isProduction || allowedOrigins.has(origin)) {
        return callback(null, true);
      }
      return callback(new Error('Not allowed by CORS'));
    },
    credentials: true
  }
});

io.on('connection', (socket) => {
  const socketLogger = logger.child({ socketId: socket.id });
  socketLogger.info('Socket connected', {
    ip: socket.handshake.address
  });

  const forward = (eventName) => {
    socket.on(eventName, (payload) => {
      socketLogger.debug(`Received ${eventName}`, { payload });
      emitRealtime(eventName, payload);
    });
  };

  forward('production:update');
  forward('inventory:change');
  forward('alert:new');
  forward('metric:update');
  forward('ai:response');
  forward('ai:insight');

  socket.on('disconnect', (reason) => {
    socketLogger.info('Socket disconnected', { reason });
  });
});

if (fs.existsSync(distDir)) {
  app.use(
    express.static(distDir, {
      maxAge: isProduction ? '1y' : '1h',
      index: false
    })
  );

  app.get('*', (req, res, next) => {
    if (req.path.startsWith('/api')) {
      return next();
    }

    const indexPath = path.join(distDir, 'index.html');
    if (fs.existsSync(indexPath)) {
      return res.sendFile(indexPath);
    }

    return next();
  });
} else {
  logger.warn('Static dist folder not found. Skipping static file serving.', { distDir });
}

app.use((req, res, next) => {
  if (req.path.startsWith('/api')) {
    return res.status(404).json({
      error: 'Not Found',
      requestId: res.locals.requestId
    });
  }
  return next();
});

// eslint-disable-next-line no-unused-vars
app.use((err, req, res, next) => {
  const statusCode = err.status || err.statusCode || 500;
  const isServerError = statusCode >= 500;

  res.locals.logger.error('Unhandled error', {
    message: err.message,
    stack: err.stack,
    statusCode
  });

  res.status(statusCode).json({
    error: isServerError ? 'Internal Server Error' : err.message,
    requestId: res.locals.requestId
  });
});

async function start() {
  try {
    await prisma.$connect();
    logger.info('Connected to PostgreSQL via Prisma');
  } catch (error) {
    logger.error('Failed to connect to PostgreSQL', { message: error.message });
    throw error;
  }

  if (redis.status === 'end' || redis.status === 'wait') {
    redis.connect().catch((error) => {
      logger.error('Redis connection failure', { message: error.message });
    });
  }

  return new Promise((resolve, reject) => {
    server.once('error', (error) => {
      logger.error('HTTP server failed to start', { message: error.message });
      reject(error);
    });

    server.listen(PORT, () => {
      logger.info(`Server listening on port ${PORT}`, { env: ENV });
      resolve();
    });
  });
}

let serverStarted = false;

if (!isTest) {
  start()
    .then(() => {
      serverStarted = true;
    })
    .catch((error) => {
      logger.error('Fatal startup error', { message: error.message });
      process.exit(1);
    });
}

async function shutdown(signal) {
  logger.info('Received shutdown signal', { signal });

  if (serverStarted) {
    await new Promise((resolve) => {
      server.close(() => {
        logger.info('HTTP server closed');
        resolve();
      });
    });
  }

  io?.close();

  await prisma
    .$disconnect()
    .then(() => logger.info('Disconnected Prisma client'))
    .catch((error) => logger.error('Error disconnecting Prisma', { message: error.message }));

  if (redis.status === 'ready') {
    await redis
      .quit()
      .then(() => logger.info('Redis connection closed'))
      .catch((error) => logger.error('Error closing Redis connection', { message: error.message }));
  }

  process.exit(0);
}

['SIGINT', 'SIGTERM', 'SIGQUIT'].forEach((signal) => {
  process.on(signal, () => {
    shutdown(signal).catch((error) => {
      logger.error('Error during shutdown', { message: error.message });
      process.exit(1);
    });
  });
});

process.on('uncaughtException', (error) => {
  logger.error('Uncaught exception', { message: error.message, stack: error.stack });
});

process.on('unhandledRejection', (reason) => {
  logger.error('Unhandled rejection', { reason });
});

export { app, server, io, prisma, redis, emitRealtime };
=======
import express from 'express';
import cors from 'cors';
import helmet from 'helmet';
import compression from 'compression';
import path from 'path';
import { fileURLToPath } from 'url';
import dotenv from 'dotenv';

const __filename = fileURLToPath(import.meta.url);
const __dirname = path.dirname(__filename);

// Load environment variables
if (!process.env.RENDER) {
  dotenv.config();
}

// Memory optimization: Set Node.js memory limits
if (process.env.NODE_ENV === 'production') {
  // Set max old space size to 128MB for Render's free tier
  process.env.NODE_OPTIONS = '--max-old-space-size=128';
}

// Determine current environment
const BRANCH = process.env.RENDER_GIT_BRANCH || process.env.BRANCH || process.env.NODE_ENV || 'development';
const PORT = process.env.PORT || 5000;

console.log('='.repeat(50));
console.log('SENTIA MANUFACTURING - MEMORY OPTIMIZED');
console.log('='.repeat(50));
console.log(`Environment: ${BRANCH}`);
console.log(`Port: ${PORT}`);
console.log(`Memory Limit: ${process.env.NODE_OPTIONS || 'default'}`);
console.log('='.repeat(50));

// Initialize Express app with memory optimizations
const app = express();

// Memory optimization: Enable compression early
app.use(compression({
  level: 6, // Balanced compression level
  threshold: 1024, // Only compress files larger than 1KB
  filter: (req, res) => {
    if (req.headers['x-no-compression']) {
      return false;
    }
    return compression.filter(req, res);
  }
}));

// SECURITY: Enhanced CSP configuration (memory optimized)
app.use(helmet({
  contentSecurityPolicy: {
    directives: {
      defaultSrc: ["'self'"],
      styleSrc: [
        "'self'", 
        "'unsafe-inline'", // Required for Tailwind CSS
        "https://fonts.googleapis.com"
      ],
      scriptSrc: [
        "'self'",
        "'unsafe-eval'", // Temporary for React dev builds
        "https://clerk.financeflo.ai",
        "https://robust-snake-50.clerk.accounts.dev",
        "https://js.clerk.dev",
        "https://api.clerk.dev"
      ],
      fontSrc: [
        "'self'", 
        "https://fonts.gstatic.com",
        "data:"
      ],
      imgSrc: [
        "'self'", 
        "data:", 
        "https:",
        "blob:"
      ],
      connectSrc: [
        "'self'",
        "https://clerk.financeflo.ai",
        "https://robust-snake-50.clerk.accounts.dev",
        "https://api.clerk.dev",
        "wss://clerk.financeflo.ai"
      ],
      frameSrc: [
        "'self'", 
        "https://clerk.financeflo.ai", 
        "https://js.clerk.dev"
      ],
      objectSrc: ["'none'"],
      baseUri: ["'self'"],
      formAction: ["'self'"],
      upgradeInsecureRequests: []
    }
  },
  crossOriginEmbedderPolicy: false,
  hsts: {
    maxAge: 31536000,
    includeSubDomains: true,
    preload: true
  }
}));

// CORS configuration (memory optimized)
const corsOptions = {
  origin: [
    'https://deployrend.financeflo.ai',
    'https://testingrend.financeflo.ai', 
    'https://prodrend.financeflo.ai',
    'https://clerk.financeflo.ai',
    'https://robust-snake-50.clerk.accounts.dev'
  ],
  credentials: true,
  optionsSuccessStatus: 200,
  maxAge: 86400 // Cache preflight for 24 hours
};

app.use(cors(corsOptions));

// Memory optimization: Limit request size
app.use(express.json({ limit: '1mb' }));
app.use(express.urlencoded({ extended: true, limit: '1mb' }));

// Health check endpoints (before authentication)
app.get('/health', (req, res) => {
  const memUsage = process.memoryUsage();
  const heapUsedMB = (memUsage.heapUsed / 1024 / 1024).toFixed(2);
  const heapTotalMB = (memUsage.heapTotal / 1024 / 1024).toFixed(2);
  const heapUsagePercent = ((memUsage.heapUsed / memUsage.heapTotal) * 100).toFixed(1);
  const rssMB = (memUsage.rss / 1024 / 1024).toFixed(2);
  
  // Determine status based on memory usage
  let status = 'healthy';
  if (heapUsagePercent > 85) {
    status = 'degraded';
  } else if (heapUsagePercent > 95) {
    status = 'unhealthy';
  }
  
  res.json({
    status,
    timestamp: new Date().toISOString(),
    environment: BRANCH,
    memory: {
      heapUsedMB,
      heapTotalMB,
      heapUsagePercent: `${heapUsagePercent}%`,
      rssMB
    },
    uptime: process.uptime()
  });
});

app.get('/health/live', (req, res) => {
  res.json({ status: 'alive', timestamp: new Date().toISOString() });
});

app.get('/health/ready', (req, res) => {
  res.json({ status: 'ready', timestamp: new Date().toISOString() });
});

// Memory optimization: Garbage collection endpoint (development only)
if (BRANCH === 'development') {
  app.post('/admin/gc', (req, res) => {
    if (global.gc) {
      global.gc();
      res.json({ 
        message: 'Garbage collection triggered',
        memory: process.memoryUsage()
      });
    } else {
      res.status(500).json({ 
        error: 'Garbage collection not available. Start with --expose-gc flag.' 
      });
    }
  });
}

// API routes (minimal for memory optimization)
app.get('/api/status', (req, res) => {
  res.json({
    service: 'Sentia Manufacturing Dashboard',
    version: '1.0.0',
    environment: BRANCH,
    timestamp: new Date().toISOString()
  });
});

// CRITICAL FIX: Serve static files BEFORE catch-all route
const staticOptions = {
  maxAge: BRANCH === 'production' ? '1y' : '1h',
  etag: true,
  lastModified: true,
  setHeaders: (res, path) => {
    // Cache static assets aggressively
    if (path.endsWith('.js') || path.endsWith('.css')) {
      res.setHeader('Cache-Control', 'public, max-age=31536000, immutable');
    }
  }
};

app.use(express.static(path.join(__dirname, 'dist'), staticOptions));

// Catch-all handler for React Router (MUST BE LAST)
app.get('*', (req, res) => {
  res.sendFile(path.join(__dirname, 'dist', 'index.html'));
});

// Memory optimization: Error handling
app.use((err, req, res, next) => {
  console.error('Error:', err.message);
  
  // Don't leak error details in production
  const isDev = BRANCH === 'development';
  res.status(500).json({
    error: isDev ? err.message : 'Internal server error',
    timestamp: new Date().toISOString()
  });
});

// Memory optimization: Graceful shutdown
process.on('SIGTERM', () => {
  console.log('SIGTERM received, shutting down gracefully');
  process.exit(0);
});

process.on('SIGINT', () => {
  console.log('SIGINT received, shutting down gracefully');
  process.exit(0);
});

// Memory monitoring (development only)
if (BRANCH === 'development') {
  setInterval(() => {
    const memUsage = process.memoryUsage();
    const heapUsedMB = (memUsage.heapUsed / 1024 / 1024).toFixed(2);
    const heapUsagePercent = ((memUsage.heapUsed / memUsage.heapTotal) * 100).toFixed(1);
    
    if (heapUsagePercent > 80) {
      console.warn(`⚠️  High memory usage: ${heapUsedMB}MB (${heapUsagePercent}%)`);
    }
  }, 30000); // Check every 30 seconds
}

// Start server
app.listen(PORT, () => {
  console.log(`✅ Server running on port ${PORT}`);
  console.log(`🌐 Environment: ${BRANCH}`);
  console.log(`💾 Memory monitoring: ${BRANCH === 'development' ? 'enabled' : 'disabled'}`);
  
  // Initial memory report
  const memUsage = process.memoryUsage();
  console.log(`📊 Initial memory: ${(memUsage.heapUsed / 1024 / 1024).toFixed(2)}MB`);
});

export default app;
>>>>>>> bcb815d6
<|MERGE_RESOLUTION|>--- conflicted
+++ resolved
@@ -1,957 +1,3 @@
-<<<<<<< HEAD
-import 'dotenv/config';
-import compression from 'compression';
-import cors from 'cors';
-import express from 'express';
-import rateLimit from 'express-rate-limit';
-import helmet from 'helmet';
-import Redis from 'ioredis';
-import path from 'node:path';
-import fs from 'node:fs';
-import crypto from 'node:crypto';
-import process from 'node:process';
-import { performance } from 'node:perf_hooks';
-import { createServer } from 'node:http';
-import { fileURLToPath } from 'node:url';
-import { Server as SocketIOServer } from 'socket.io';
-import { PrismaClient } from '@prisma/client';
-import { ClerkExpressRequireAuth, ClerkExpressWithAuth } from '@clerk/express';
-import { createLogger, format, transports } from 'winston';
-
-const ENV = process.env.NODE_ENV ?? 'development';
-const isProduction = ENV === 'production';
-const isTest = ENV === 'test';
-const PORT = Number.parseInt(process.env.PORT ?? '', 10) || 5000;
-
-const __filename = fileURLToPath(import.meta.url);
-const __dirname = path.dirname(__filename);
-const distDir = path.resolve(__dirname, 'dist');
-
-const logger = createLogger({
-  level: process.env.LOG_LEVEL ?? (isProduction ? 'info' : 'debug'),
-  format: format.combine(
-    format.errors({ stack: true }),
-    format.timestamp(),
-    format.printf(({ level, message, timestamp, stack, ...meta }) => {
-      const base = { ...meta };
-      if (stack) {
-        base.stack = stack;
-      }
-      const metaString = Object.keys(base).length ? ` ${JSON.stringify(base)}` : '';
-      return `${timestamp} [${level}] ${message}${metaString}`;
-    })
-  ),
-  transports: [
-    new transports.Console({
-      handleExceptions: true,
-      handleRejections: true
-    })
-  ],
-  exitOnError: false
-});
-
-logger.info('Bootstrapping Sentia Manufacturing Dashboard server', {
-  env: ENV,
-  port: PORT
-});
-
-const prisma = new PrismaClient({
-  log: isProduction ? ['error'] : ['error', 'warn']
-});
-
-const redisUrl =
-  process.env.REDIS_URL ||
-  process.env.REDIS_TLS_URL ||
-  process.env.KV_URL ||
-  'redis://127.0.0.1:6379';
-
-const redis = new Redis(redisUrl, {
-  maxRetriesPerRequest: 2,
-  enableOfflineQueue: false
-});
-
-redis.on('connect', () => {
-  const display = redisUrl.includes('@') ? redisUrl.split('@').pop() : redisUrl;
-  logger.info('Connected to Redis', { url: display });
-});
-
-redis.on('error', (error) => {
-  logger.error('Redis connection error', { message: error.message });
-});
-
-const app = express();
-app.disable('x-powered-by');
-app.set('trust proxy', 1);
-
-const compressionOptions = {
-  level: 6,
-  threshold: 1024,
-  filter: (req, res) => {
-    if (req.path === '/api/dashboard/realtime') {
-      return false;
-    }
-    return compression.filter(req, res);
-  }
-};
-app.use(compression(compressionOptions));
-
-const helmetOptions = {
-  crossOriginResourcePolicy: { policy: 'cross-origin' },
-  contentSecurityPolicy: isProduction
-    ? {
-        directives: {
-          defaultSrc: ["'self'"],
-          scriptSrc: ["'self'", "'unsafe-inline'"],
-          styleSrc: ["'self'", "'unsafe-inline'", 'https://fonts.googleapis.com'],
-          fontSrc: ["'self'", 'https://fonts.gstatic.com', 'data:'],
-          imgSrc: ["'self'", 'data:', 'blob:'],
-          connectSrc: ["'self'", 'https:', 'wss:', 'http:'],
-          frameAncestors: ["'self'"],
-          objectSrc: ["'none'"],
-          baseUri: ["'self'"]
-        }
-      }
-    : false
-};
-app.use(helmet(helmetOptions));
-
-const defaultOrigins = [
-  'https://deployrend.financeflo.ai',
-  'https://testingrend.financeflo.ai',
-  'https://prodrend.financeflo.ai',
-  'http://localhost:3000'
-];
-const configuredOrigins = (process.env.CORS_ORIGINS || '')
-  .split(',')
-  .map((origin) => origin.trim())
-  .filter(Boolean);
-const allowedOrigins = new Set([...defaultOrigins, ...configuredOrigins]);
-
-const corsOptions = {
-  origin: (origin, callback) => {
-    if (!origin) {
-      return callback(null, true);
-    }
-    if (!isProduction || allowedOrigins.has(origin)) {
-      return callback(null, true);
-    }
-    return callback(new Error('Not allowed by CORS'));
-  },
-  credentials: true,
-  optionsSuccessStatus: 200,
-  maxAge: 86400,
-  exposedHeaders: ['X-Request-Id']
-};
-
-app.use(cors(corsOptions));
-app.options('*', cors(corsOptions));
-
-app.use(express.json({ limit: '1mb' }));
-app.use(express.urlencoded({ extended: true, limit: '1mb' }));
-
-app.use((req, res, next) => {
-  const requestId = (req.headers['x-request-id'] || crypto.randomUUID()).toString();
-  const startTime = Date.now();
-
-  res.setHeader('X-Request-Id', requestId);
-
-  req.requestId = requestId;
-  res.locals.requestId = requestId;
-  res.locals.logger = logger.child({ requestId });
-
-  res.on('finish', () => {
-    res.locals.logger.info('Request completed', {
-      method: req.method,
-      path: req.originalUrl,
-      statusCode: res.statusCode,
-      durationMs: Date.now() - startTime
-    });
-  });
-
-  res.on('close', () => {
-    if (!res.writableEnded) {
-      res.locals.logger.warn('Request connection closed prematurely', {
-        method: req.method,
-        path: req.originalUrl
-      });
-    }
-  });
-
-  next();
-});
-
-app.use(ClerkExpressWithAuth());
-
-const apiLimiter = rateLimit({
-  windowMs: 60 * 1000,
-  limit: 100,
-  standardHeaders: 'draft-7',
-  legacyHeaders: false,
-  handler: (req, res) => {
-    res.status(429).json({
-      error: 'Too many requests. Please try again shortly.',
-      requestId: res.locals.requestId
-    });
-  }
-});
-app.use('/api', apiLimiter);
-
-const ensureAuth = ClerkExpressRequireAuth();
-
-const asyncHandler = (handler) => async (req, res, next) => {
-  try {
-    await handler(req, res, next);
-  } catch (error) {
-    next(error);
-  }
-};
-
-async function checkDatabaseHealth() {
-  const result = { status: 'unknown', latencyMs: null };
-  const start = performance.now();
-  try {
-    await prisma.$queryRaw`SELECT 1`;
-    result.status = 'up';
-  } catch (error) {
-    logger.error('Database health check failed', { message: error.message });
-    result.status = 'down';
-    result.error = error.message;
-  } finally {
-    result.latencyMs = Number((performance.now() - start).toFixed(2));
-  }
-  return result;
-}
-
-async function checkCacheHealth() {
-  const result = { status: 'unknown', latencyMs: null };
-  const start = performance.now();
-  try {
-    const response = await redis.ping();
-    if (response === 'PONG') {
-      result.status = 'up';
-    } else {
-      result.status = 'degraded';
-      result.error = `Unexpected response: ${response}`;
-    }
-  } catch (error) {
-    logger.error('Cache health check failed', { message: error.message });
-    result.status = 'down';
-    result.error = error.message;
-  } finally {
-    result.latencyMs = Number((performance.now() - start).toFixed(2));
-  }
-  return result;
-}
-
-app.get(
-  '/api/health',
-  asyncHandler(async (req, res) => {
-    const [database, cacheState] = await Promise.all([checkDatabaseHealth(), checkCacheHealth()]);
-    res.status(200).json({
-      status: database.status === 'up' && cacheState.status === 'up' ? 'ok' : 'degraded',
-      environment: ENV,
-      timestamp: new Date().toISOString(),
-      database,
-      cache: cacheState,
-      version: process.env.VITE_APP_VERSION || process.env.APP_VERSION || 'unknown'
-    });
-  })
-);
-
-app.get(
-  '/api/monitoring/dashboard',
-  asyncHandler(async (req, res) => {
-    const [database, cacheState] = await Promise.all([checkDatabaseHealth(), checkCacheHealth()]);
-
-    // Get comprehensive monitoring data
-    const monitoring = {
-      timestamp: new Date().toISOString(),
-      environment: ENV,
-      service: {
-        name: 'Sentia Manufacturing Dashboard',
-        version: process.env.VITE_APP_VERSION || 'unknown',
-        uptime: {
-          seconds: Math.round(process.uptime()),
-          formatted: formatUptime(process.uptime())
-        }
-      },
-      system: {
-        memory: process.memoryUsage(),
-        cpu: process.cpuUsage(),
-        platform: process.platform,
-        nodeVersion: process.version
-      },
-      infrastructure: {
-        database,
-        cache: cacheState
-      },
-      metrics: {
-        requestsPerMinute: 0,
-        activeConnections: sseClients.size,
-        averageResponseTime: 0
-      }
-    };
-
-    // Try to get data pipeline metrics
-    try {
-      const { EnterpriseDataPipeline } = await import('./src/services/EnterpriseDataPipeline.js');
-      const pipeline = new EnterpriseDataPipeline();
-      const pipelineHealth = await pipeline.healthCheck();
-      monitoring.dataPipeline = pipelineHealth;
-      await pipeline.shutdown();
-    } catch (error) {
-      monitoring.dataPipeline = { status: 'unavailable', error: error.message };
-    }
-
-    res.status(200).json(monitoring);
-  })
-);
-
-function formatUptime(seconds) {
-  const days = Math.floor(seconds / 86400);
-  const hours = Math.floor((seconds % 86400) / 3600);
-  const minutes = Math.floor((seconds % 3600) / 60);
-  return `${days}d ${hours}h ${minutes}m`;
-}
-
-app.get(
-  '/api/health/enterprise',
-  asyncHandler(async (req, res) => {
-    const [database, cacheState] = await Promise.all([checkDatabaseHealth(), checkCacheHealth()]);
-    const memory = process.memoryUsage();
-
-    // Get data pipeline health if available
-    let dataPipeline = null;
-    try {
-      const { EnterpriseDataPipeline } = await import('./src/services/EnterpriseDataPipeline.js');
-      const pipeline = new EnterpriseDataPipeline();
-      dataPipeline = await pipeline.healthCheck();
-      await pipeline.shutdown();
-    } catch (error) {
-      dataPipeline = { status: 'unavailable', error: error.message };
-    }
-
-    res.status(200).json({
-      service: 'Sentia Manufacturing Dashboard',
-      environment: ENV,
-      uptimeSeconds: Math.round(process.uptime()),
-      memory: {
-        rss: memory.rss,
-        heapTotal: memory.heapTotal,
-        heapUsed: memory.heapUsed
-      },
-      database,
-      cache: cacheState,
-      dataPipeline,
-      timestamp: new Date().toISOString()
-    });
-  })
-);
-
-const cache = {
-  async get(key) {
-    if (redis.status !== 'ready') {
-      return null;
-    }
-    const value = await redis.get(key);
-    return value ? JSON.parse(value) : null;
-  },
-  async set(key, value, ttlSeconds = 60) {
-    if (redis.status !== 'ready') {
-      return;
-    }
-    await redis.set(key, JSON.stringify(value), 'EX', ttlSeconds);
-  }
-};
-
-const sseClients = new Map();
-let sseClientId = 0;
-let io;
-
-const emitRealtime = (event, payload) => {
-  const envelope = {
-    event,
-    payload,
-    timestamp: new Date().toISOString()
-  };
-
-  for (const [clientId, client] of sseClients.entries()) {
-    if (client.res.writableEnded) {
-      sseClients.delete(clientId);
-      continue;
-    }
-    try {
-      client.res.write(`event: ${event}\ndata: ${JSON.stringify(envelope)}\n\n`);
-    } catch (error) {
-      client.logger?.warn('Failed to dispatch SSE payload', {
-        event,
-        message: error.message
-      });
-      sseClients.delete(clientId);
-    }
-  }
-
-  if (io) {
-    io.emit(event, envelope);
-  } else {
-    logger.warn('Socket server not initialised; skipped WebSocket broadcast', { event });
-  }
-};
-
-app.get('/api/dashboard/realtime', ensureAuth, (req, res) => {
-  res.setHeader('Content-Type', 'text/event-stream');
-  res.setHeader('Cache-Control', 'no-cache, no-transform');
-  res.setHeader('Connection', 'keep-alive');
-  res.setHeader('X-Accel-Buffering', 'no');
-
-  if (typeof res.flushHeaders === 'function') {
-    res.flushHeaders();
-  }
-
-  const clientId = ++sseClientId;
-  const clientLogger = res.locals.logger.child({ clientId });
-
-  sseClients.set(clientId, { res, logger: clientLogger });
-  clientLogger.info('SSE client connected');
-
-  res.write(`event: connected\ndata: ${JSON.stringify({ requestId: res.locals.requestId })}\n\n`);
-
-  const heartbeat = setInterval(() => {
-    if (res.writableEnded) {
-      clearInterval(heartbeat);
-      return;
-    }
-    res.write('event: heartbeat\ndata: {}\n\n');
-  }, 25000);
-
-  req.on('close', () => {
-    clearInterval(heartbeat);
-    sseClients.delete(clientId);
-    clientLogger.info('SSE client disconnected');
-  });
-});
-
-const dashboardRouter = express.Router();
-
-dashboardRouter.use(ensureAuth);
-
-dashboardRouter.get(
-  '/summary',
-  asyncHandler(async (req, res) => {
-    const cacheKey = 'dashboard:summary';
-    const cached = await cache.get(cacheKey);
-    if (cached) {
-      return res.json(cached);
-    }
-
-    const summary = {
-      generatedAt: new Date().toISOString(),
-      metrics: {
-        productionEfficiency: 0.93,
-        onTimeDeliveryRate: 0.97,
-        inventoryTurns: 8.2,
-        workingCapitalRatio: 1.4
-      }
-    };
-
-    await cache.set(cacheKey, summary, 60);
-    res.json(summary);
-  })
-);
-
-dashboardRouter.get(
-  '/alerts',
-  asyncHandler(async (req, res) => {
-    const alerts = (await cache.get('dashboard:alerts')) || [];
-    res.json(alerts);
-  })
-);
-
-dashboardRouter.post(
-  '/alerts',
-  asyncHandler(async (req, res) => {
-    const alert = {
-      ...req.body,
-      id: crypto.randomUUID(),
-      createdAt: new Date().toISOString(),
-      createdBy: req.auth?.userId || 'system'
-    };
-
-    const alerts = (await cache.get('dashboard:alerts')) || [];
-    alerts.unshift(alert);
-    await cache.set('dashboard:alerts', alerts, 300);
-
-    emitRealtime('alert:new', alert);
-
-    res.status(201).json(alert);
-  })
-);
-
-app.use('/api/dashboard', dashboardRouter);
-
-const workingCapitalRouter = express.Router();
-
-workingCapitalRouter.use(ensureAuth);
-
-workingCapitalRouter.get(
-  '/',
-  asyncHandler(async (req, res) => {
-    const cacheKey = 'working-capital:overview';
-    const cached = await cache.get(cacheKey);
-    if (cached) {
-      return res.json(cached);
-    }
-
-    const overview = {
-      generatedAt: new Date().toISOString(),
-      liquidity: 3250000,
-      payables: 1450000,
-      receivables: 2100000,
-      netWorkingCapital: 1800000
-    };
-
-    await cache.set(cacheKey, overview, 120);
-    res.json(overview);
-  })
-);
-
-app.use('/api/working-capital', workingCapitalRouter);
-
-const financialRouter = express.Router();
-
-financialRouter.use(ensureAuth);
-
-financialRouter.get(
-  '/reports',
-  asyncHandler(async (req, res) => {
-    res.json({
-      generatedAt: new Date().toISOString(),
-      period: req.query.period || 'MTD',
-      revenue: 12500000,
-      expenses: 8300000,
-      ebitda: 4200000
-    });
-  })
-);
-
-financialRouter.get(
-  '/forecasts',
-  asyncHandler(async (req, res) => {
-    res.json({
-      horizon: req.query.horizon || '90d',
-      updatedAt: new Date().toISOString(),
-      cashFlow: {
-        best: 5800000,
-        expected: 5100000,
-        worst: 4200000
-      }
-    });
-  })
-);
-
-app.use('/api/financial', financialRouter);
-
-const inventoryRouter = express.Router();
-
-inventoryRouter.use(ensureAuth);
-
-inventoryRouter.get(
-  '/levels',
-  asyncHandler(async (req, res) => {
-    const levels = {
-      generatedAt: new Date().toISOString(),
-      facilities: [
-        { location: 'Barnsley', utilization: 0.81 },
-        { location: 'Essen', utilization: 0.74 }
-      ]
-    };
-
-    res.json(levels);
-  })
-);
-
-inventoryRouter.post(
-  '/adjustment',
-  asyncHandler(async (req, res) => {
-    const adjustment = {
-      ...req.body,
-      id: crypto.randomUUID(),
-      approved: false,
-      submittedAt: new Date().toISOString(),
-      submittedBy: req.auth?.userId || 'system'
-    };
-
-    emitRealtime('inventory:change', adjustment);
-
-    res.status(202).json(adjustment);
-  })
-);
-
-app.use('/api/inventory', inventoryRouter);
-
-const productionRouter = express.Router();
-
-productionRouter.use(ensureAuth);
-
-productionRouter.get(
-  '/schedule',
-  asyncHandler(async (req, res) => {
-    const schedule = {
-      generatedAt: new Date().toISOString(),
-      shifts: [
-        { id: 'shift-A', status: 'running', outputTarget: 1200, outputActual: 1184 },
-        { id: 'shift-B', status: 'planned', outputTarget: 1300 }
-      ]
-    };
-    res.json(schedule);
-  })
-);
-
-productionRouter.post(
-  '/events',
-  asyncHandler(async (req, res) => {
-    const event = {
-      ...req.body,
-      id: crypto.randomUUID(),
-      createdAt: new Date().toISOString(),
-      createdBy: req.auth?.userId || 'system'
-    };
-
-    emitRealtime('production:update', event);
-
-    res.status(201).json(event);
-  })
-);
-
-app.use('/api/production', productionRouter);
-
-const analyticsRouter = express.Router();
-
-analyticsRouter.use(ensureAuth);
-
-analyticsRouter.get(
-  '/insights',
-  asyncHandler(async (req, res) => {
-    res.json({
-      generatedAt: new Date().toISOString(),
-      insights: [
-        {
-          id: crypto.randomUUID(),
-          message: 'Predictive maintenance window approaching for line 4.',
-          severity: 'warning'
-        }
-      ]
-    });
-  })
-);
-
-analyticsRouter.post(
-  '/metrics',
-  asyncHandler(async (req, res) => {
-    const metric = {
-      ...req.body,
-      id: crypto.randomUUID(),
-      capturedAt: new Date().toISOString(),
-      capturedBy: req.auth?.userId || 'system'
-    };
-
-    emitRealtime('metric:update', metric);
-
-    res.status(201).json(metric);
-  })
-);
-
-app.use('/api/analytics', analyticsRouter);
-
-const aiRouter = express.Router();
-
-
-
-aiRouter.use(ensureAuth);
-
-aiRouter.post(
-  '/prompt',
-  asyncHandler(async (req, res) => {
-    const { prompt } = req.body;
-    if (!prompt) {
-      return res.status(400).json({
-        error: 'Prompt is required',
-        requestId: res.locals.requestId
-      });
-    }
-
-    const response = {
-      prompt,
-      response: 'AI response placeholder. Integrate with Anthropic/OpenAI services.',
-      generatedAt: new Date().toISOString()
-    };
-
-    emitRealtime('ai:response', response);
-
-    res.status(201).json(response);
-  })
-);
-
-aiRouter.get(
-  '/insights',
-  asyncHandler(async (req, res) => {
-    const insights = {
-      generatedAt: new Date().toISOString(),
-      items: [
-        {
-          id: crypto.randomUUID(),
-          summary: 'AI flagged supply chain risk due to shipping delays in APAC.',
-          priority: 'high'
-        }
-      ]
-    };
-
-    emitRealtime('ai:insight', insights);
-
-    res.json(insights);
-  })
-);
-
-app.use('/api/ai', aiRouter);
-
-const integrationStatusRouter = (serviceName) => {
-  const router = express.Router();
-  router.use(ensureAuth);
-  router.get(
-    '/status',
-    asyncHandler(async (req, res) => {
-      const status = {
-        service: serviceName,
-        lastSyncAt: new Date().toISOString(),
-        state: 'operational'
-      };
-
-      res.json(status);
-    })
-  );
-  return router;
-};
-
-app.use('/api/xero', integrationStatusRouter('xero'));
-app.use('/api/shopify', integrationStatusRouter('shopify'));
-app.use('/api/amazon', integrationStatusRouter('amazon'));
-app.use('/api/unleashed', integrationStatusRouter('unleashed'));
-
-const adminRouter = express.Router();
-
-adminRouter.use(ensureAuth);
-
-adminRouter.get(
-  '/environment',
-  asyncHandler(async (req, res) => {
-    res.json({
-      environment: ENV,
-      releaseId: process.env.RAILWAY_GIT_COMMIT || process.env.RENDER_GIT_COMMIT || null,
-      nodeVersion: process.version,
-      uptimeSeconds: Math.round(process.uptime())
-    });
-  })
-);
-
-adminRouter.post(
-  '/cache/flush',
-  asyncHandler(async (req, res) => {
-    if (redis.status !== 'ready') {
-      return res.status(503).json({
-        error: 'Cache is not connected',
-        requestId: res.locals.requestId
-      });
-    }
-
-    await redis.flushall('ASYNC');
-    res.status(202).json({ message: 'Cache flush scheduled' });
-  })
-);
-
-app.use('/api/admin', adminRouter);
-
-const server = createServer(app);
-
-io = new SocketIOServer(server, {
-  cors: {
-    origin: (origin, callback) => {
-      if (!origin) {
-        return callback(null, true);
-      }
-      if (!isProduction || allowedOrigins.has(origin)) {
-        return callback(null, true);
-      }
-      return callback(new Error('Not allowed by CORS'));
-    },
-    credentials: true
-  }
-});
-
-io.on('connection', (socket) => {
-  const socketLogger = logger.child({ socketId: socket.id });
-  socketLogger.info('Socket connected', {
-    ip: socket.handshake.address
-  });
-
-  const forward = (eventName) => {
-    socket.on(eventName, (payload) => {
-      socketLogger.debug(`Received ${eventName}`, { payload });
-      emitRealtime(eventName, payload);
-    });
-  };
-
-  forward('production:update');
-  forward('inventory:change');
-  forward('alert:new');
-  forward('metric:update');
-  forward('ai:response');
-  forward('ai:insight');
-
-  socket.on('disconnect', (reason) => {
-    socketLogger.info('Socket disconnected', { reason });
-  });
-});
-
-if (fs.existsSync(distDir)) {
-  app.use(
-    express.static(distDir, {
-      maxAge: isProduction ? '1y' : '1h',
-      index: false
-    })
-  );
-
-  app.get('*', (req, res, next) => {
-    if (req.path.startsWith('/api')) {
-      return next();
-    }
-
-    const indexPath = path.join(distDir, 'index.html');
-    if (fs.existsSync(indexPath)) {
-      return res.sendFile(indexPath);
-    }
-
-    return next();
-  });
-} else {
-  logger.warn('Static dist folder not found. Skipping static file serving.', { distDir });
-}
-
-app.use((req, res, next) => {
-  if (req.path.startsWith('/api')) {
-    return res.status(404).json({
-      error: 'Not Found',
-      requestId: res.locals.requestId
-    });
-  }
-  return next();
-});
-
-// eslint-disable-next-line no-unused-vars
-app.use((err, req, res, next) => {
-  const statusCode = err.status || err.statusCode || 500;
-  const isServerError = statusCode >= 500;
-
-  res.locals.logger.error('Unhandled error', {
-    message: err.message,
-    stack: err.stack,
-    statusCode
-  });
-
-  res.status(statusCode).json({
-    error: isServerError ? 'Internal Server Error' : err.message,
-    requestId: res.locals.requestId
-  });
-});
-
-async function start() {
-  try {
-    await prisma.$connect();
-    logger.info('Connected to PostgreSQL via Prisma');
-  } catch (error) {
-    logger.error('Failed to connect to PostgreSQL', { message: error.message });
-    throw error;
-  }
-
-  if (redis.status === 'end' || redis.status === 'wait') {
-    redis.connect().catch((error) => {
-      logger.error('Redis connection failure', { message: error.message });
-    });
-  }
-
-  return new Promise((resolve, reject) => {
-    server.once('error', (error) => {
-      logger.error('HTTP server failed to start', { message: error.message });
-      reject(error);
-    });
-
-    server.listen(PORT, () => {
-      logger.info(`Server listening on port ${PORT}`, { env: ENV });
-      resolve();
-    });
-  });
-}
-
-let serverStarted = false;
-
-if (!isTest) {
-  start()
-    .then(() => {
-      serverStarted = true;
-    })
-    .catch((error) => {
-      logger.error('Fatal startup error', { message: error.message });
-      process.exit(1);
-    });
-}
-
-async function shutdown(signal) {
-  logger.info('Received shutdown signal', { signal });
-
-  if (serverStarted) {
-    await new Promise((resolve) => {
-      server.close(() => {
-        logger.info('HTTP server closed');
-        resolve();
-      });
-    });
-  }
-
-  io?.close();
-
-  await prisma
-    .$disconnect()
-    .then(() => logger.info('Disconnected Prisma client'))
-    .catch((error) => logger.error('Error disconnecting Prisma', { message: error.message }));
-
-  if (redis.status === 'ready') {
-    await redis
-      .quit()
-      .then(() => logger.info('Redis connection closed'))
-      .catch((error) => logger.error('Error closing Redis connection', { message: error.message }));
-  }
-
-  process.exit(0);
-}
-
-['SIGINT', 'SIGTERM', 'SIGQUIT'].forEach((signal) => {
-  process.on(signal, () => {
-    shutdown(signal).catch((error) => {
-      logger.error('Error during shutdown', { message: error.message });
-      process.exit(1);
-    });
-  });
-});
-
-process.on('uncaughtException', (error) => {
-  logger.error('Uncaught exception', { message: error.message, stack: error.stack });
-});
-
-process.on('unhandledRejection', (reason) => {
-  logger.error('Unhandled rejection', { reason });
-});
-
-export { app, server, io, prisma, redis, emitRealtime };
-=======
 import express from 'express';
 import cors from 'cors';
 import helmet from 'helmet';
@@ -1208,5 +254,4 @@
   console.log(`📊 Initial memory: ${(memUsage.heapUsed / 1024 / 1024).toFixed(2)}MB`);
 });
 
-export default app;
->>>>>>> bcb815d6
+export default app;