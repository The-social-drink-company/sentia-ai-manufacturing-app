<<<<<<< HEAD
/**
 * ENTERPRISE MAIN ENTRY POINT
 *
 * Production-ready entry point with Clerk authentication
 * and enterprise application features. NO MOCK DATA.
 */

import { StrictMode } from 'react';
import { createRoot } from 'react-dom/client';
import { ClerkProvider } from '@clerk/clerk-react';
import './index.css';
import App from './App-fixed.jsx';

const PUBLISHABLE_KEY = import.meta.env.VITE_CLERK_PUBLISHABLE_KEY;

if (!PUBLISHABLE_KEY) {
  throw new Error('Missing Clerk Publishable Key');
}

// Initialize the application
const initializeApp = () => {
  const rootElement = document.getElementById('root');

  if (!rootElement) {
    console.error('Root element not found');
    document.body.innerHTML = `
      <div style="padding: 2rem; text-align: center; color: red; font-family: system-ui;">
        <h1>Application Error</h1>
        <p>Root element not found. Please check the HTML template.</p>
      </div>
    `;
    return;
  }

  console.log('Initializing Sentia Manufacturing Dashboard (Enterprise)...');
  console.log('Clerk Key:', PUBLISHABLE_KEY?.substring(0, 20) + '...');

  try {
    const root = createRoot(rootElement);

    root.render(
      <StrictMode>
        <ClerkProvider
          publishableKey={PUBLISHABLE_KEY}
          navigate={(to) => window.location.href = to}
          appearance={{
            baseTheme: undefined,
            variables: {
              colorPrimary: '#2563eb',
              colorTextOnPrimaryBackground: '#ffffff',
              colorBackground: '#ffffff',
              colorInputBackground: '#ffffff',
              colorInputText: '#1f2937',
              fontFamily: '"Inter", -apple-system, BlinkMacSystemFont, "Segoe UI", Roboto, sans-serif',
              borderRadius: '0.5rem'
            },
            elements: {
              card: {
                boxShadow: '0 10px 15px -3px rgb(0 0 0 / 0.1), 0 4px 6px -4px rgb(0 0 0 / 0.1)',
                border: '1px solid #e5e7eb'
              },
              headerTitle: {
                fontSize: '1.5rem',
                fontWeight: '600'
              },
              headerSubtitle: {
                color: '#6b7280'
              }
            }
          }}
        >
          <App />
        </ClerkProvider>
      </StrictMode>
    );

    console.log('Application mounted successfully - Enterprise Mode');
  } catch (error) {
    console.error('Failed to mount application:', error);

    rootElement.innerHTML = `
      <div style="padding: 2rem; text-align: center; color: red; font-family: system-ui;">
        <h1>Application Error</h1>
        <p>Failed to initialize the application: ${error.message}</p>
        <p>Please check the console for more details.</p>
      </div>
    `;
  }
};

// Global error handlers
window.addEventListener('error', (event) => {
  console.error('Global error:', event.error);
});

window.addEventListener('unhandledrejection', (event) => {
  console.error('Unhandled promise rejection:', event.reason);
});

// Initialize the app
initializeApp();
=======
import React from 'react'
import ReactDOM from 'react-dom/client'
import { ClerkProvider } from '@clerk/clerk-react'
import App from './App-final.jsx'
import './index.css'

// Import the publishable key
const PUBLISHABLE_KEY = import.meta.env.VITE_CLERK_PUBLISHABLE_KEY

if (!PUBLISHABLE_KEY) {
  throw new Error("Missing Publishable Key")
}

ReactDOM.createRoot(document.getElementById('root')).render(
  <React.StrictMode>
    <ClerkProvider publishableKey={PUBLISHABLE_KEY}>
      <App />
    </ClerkProvider>
  </React.StrictMode>,
)
>>>>>>> 426d6ec3
<|MERGE_RESOLUTION|>--- conflicted
+++ resolved
@@ -1,106 +1,3 @@
-<<<<<<< HEAD
-/**
- * ENTERPRISE MAIN ENTRY POINT
- *
- * Production-ready entry point with Clerk authentication
- * and enterprise application features. NO MOCK DATA.
- */
-
-import { StrictMode } from 'react';
-import { createRoot } from 'react-dom/client';
-import { ClerkProvider } from '@clerk/clerk-react';
-import './index.css';
-import App from './App-fixed.jsx';
-
-const PUBLISHABLE_KEY = import.meta.env.VITE_CLERK_PUBLISHABLE_KEY;
-
-if (!PUBLISHABLE_KEY) {
-  throw new Error('Missing Clerk Publishable Key');
-}
-
-// Initialize the application
-const initializeApp = () => {
-  const rootElement = document.getElementById('root');
-
-  if (!rootElement) {
-    console.error('Root element not found');
-    document.body.innerHTML = `
-      <div style="padding: 2rem; text-align: center; color: red; font-family: system-ui;">
-        <h1>Application Error</h1>
-        <p>Root element not found. Please check the HTML template.</p>
-      </div>
-    `;
-    return;
-  }
-
-  console.log('Initializing Sentia Manufacturing Dashboard (Enterprise)...');
-  console.log('Clerk Key:', PUBLISHABLE_KEY?.substring(0, 20) + '...');
-
-  try {
-    const root = createRoot(rootElement);
-
-    root.render(
-      <StrictMode>
-        <ClerkProvider
-          publishableKey={PUBLISHABLE_KEY}
-          navigate={(to) => window.location.href = to}
-          appearance={{
-            baseTheme: undefined,
-            variables: {
-              colorPrimary: '#2563eb',
-              colorTextOnPrimaryBackground: '#ffffff',
-              colorBackground: '#ffffff',
-              colorInputBackground: '#ffffff',
-              colorInputText: '#1f2937',
-              fontFamily: '"Inter", -apple-system, BlinkMacSystemFont, "Segoe UI", Roboto, sans-serif',
-              borderRadius: '0.5rem'
-            },
-            elements: {
-              card: {
-                boxShadow: '0 10px 15px -3px rgb(0 0 0 / 0.1), 0 4px 6px -4px rgb(0 0 0 / 0.1)',
-                border: '1px solid #e5e7eb'
-              },
-              headerTitle: {
-                fontSize: '1.5rem',
-                fontWeight: '600'
-              },
-              headerSubtitle: {
-                color: '#6b7280'
-              }
-            }
-          }}
-        >
-          <App />
-        </ClerkProvider>
-      </StrictMode>
-    );
-
-    console.log('Application mounted successfully - Enterprise Mode');
-  } catch (error) {
-    console.error('Failed to mount application:', error);
-
-    rootElement.innerHTML = `
-      <div style="padding: 2rem; text-align: center; color: red; font-family: system-ui;">
-        <h1>Application Error</h1>
-        <p>Failed to initialize the application: ${error.message}</p>
-        <p>Please check the console for more details.</p>
-      </div>
-    `;
-  }
-};
-
-// Global error handlers
-window.addEventListener('error', (event) => {
-  console.error('Global error:', event.error);
-});
-
-window.addEventListener('unhandledrejection', (event) => {
-  console.error('Unhandled promise rejection:', event.reason);
-});
-
-// Initialize the app
-initializeApp();
-=======
 import React from 'react'
 import ReactDOM from 'react-dom/client'
 import { ClerkProvider } from '@clerk/clerk-react'
@@ -120,5 +17,4 @@
       <App />
     </ClerkProvider>
   </React.StrictMode>,
-)
->>>>>>> 426d6ec3
+)