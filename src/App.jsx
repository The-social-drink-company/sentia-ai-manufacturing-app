--- conflicted
+++ resolved
@@ -1,151 +1,3 @@
-<<<<<<< HEAD
-import { BrowserRouter, Navigate, Route, Routes } from 'react-router-dom'
-
-import AppLayout from './components/layout/AppLayout.jsx'
-import ProtectedRoute from './components/layout/ProtectedRoute.jsx'
-import AdminPage from './pages/Admin.jsx'
-import DashboardPage from './pages/Dashboard.jsx'
-import LandingPage from './pages/LandingPage.jsx'
-import LoginPage from './pages/Login.jsx'
-import SignUpPage from './pages/SignUp.jsx'
-import WhatIfPage from './pages/WhatIf.jsx'
-import WorkingCapitalPage from './pages/WorkingCapital.jsx'
-
-export default function App() {
-  return (
-    <BrowserRouter>
-      <Routes>
-        <Route path="/" element={<LandingPage />} />
-        <Route path="/login" element={<LoginPage />} />
-        <Route path="/sign-up" element={<SignUpPage />} />
-        <Route element={<AppLayout />}>
-          <Route
-            path="/dashboard"
-            element={
-              <ProtectedRoute>
-                <DashboardPage />
-              </ProtectedRoute>
-            }
-          />
-          <Route
-            path="/working-capital"
-            element={
-              <ProtectedRoute>
-                <WorkingCapitalPage />
-              </ProtectedRoute>
-            }
-          />
-          <Route
-            path="/what-if"
-            element={
-              <ProtectedRoute>
-                <WhatIfPage />
-              </ProtectedRoute>
-            }
-          />
-          <Route
-            path="/forecasting"
-            element={
-              <ProtectedRoute>
-                <DashboardPage />
-              </ProtectedRoute>
-            }
-          />
-          <Route
-            path="/inventory"
-            element={
-              <ProtectedRoute>
-                <DashboardPage />
-              </ProtectedRoute>
-            }
-          />
-          <Route
-            path="/production"
-            element={
-              <ProtectedRoute>
-                <DashboardPage />
-              </ProtectedRoute>
-            }
-          />
-          <Route
-            path="/quality"
-            element={
-              <ProtectedRoute>
-                <DashboardPage />
-              </ProtectedRoute>
-            }
-          />
-          <Route
-            path="/ai-analytics"
-            element={
-              <ProtectedRoute>
-                <DashboardPage />
-              </ProtectedRoute>
-            }
-          />
-          <Route
-            path="/reports"
-            element={
-              <ProtectedRoute>
-                <DashboardPage />
-              </ProtectedRoute>
-            }
-          />
-          <Route
-            path="/import"
-            element={
-              <ProtectedRoute>
-                <DashboardPage />
-              </ProtectedRoute>
-            }
-          />
-          <Route
-            path="/templates"
-            element={
-              <ProtectedRoute>
-                <DashboardPage />
-              </ProtectedRoute>
-            }
-          />
-          <Route
-            path="/admin"
-            element={
-              <ProtectedRoute>
-                <AdminPage />
-              </ProtectedRoute>
-            }
-          />
-          <Route
-            path="/users"
-            element={
-              <ProtectedRoute>
-                <AdminPage />
-              </ProtectedRoute>
-            }
-          />
-          <Route
-            path="/config"
-            element={
-              <ProtectedRoute>
-                <AdminPage />
-              </ProtectedRoute>
-            }
-          />
-          <Route
-            path="/monitoring"
-            element={
-              <ProtectedRoute>
-                <DashboardPage />
-              </ProtectedRoute>
-            }
-          />
-        </Route>
-        <Route path="*" element={<Navigate to="/" replace />} />
-      </Routes>
-    </BrowserRouter>
-  )
-}
-=======
 import React, { useState, useEffect } from 'react';
 import WorkingCapitalCalculator from './components/WorkingCapitalCalculator';
 import AIInsights from './components/AIInsights';
@@ -280,5 +132,4 @@
   return renderCurrentView();
 }
 
-export default App;
->>>>>>> bcb815d6
+export default App;