import React, { useState } from 'react';
import { motion } from 'framer-motion';
import SatisfyingButton from './SatisfyingButton';
import DelightfulCard from './DelightfulCard';
import SatisfyingInput from './SatisfyingInput';
import { LoadingSpinner, HeartbeatLoader, ProgressSatisfaction, AIThinkingLoader, SuccessCelebration } from './LoadingStates';
<<<<<<< HEAD
import { NotificationSystem, notify, notifySuccess, notifyWarning, notifyError, notifyInfo } from './NotificationSystem';
=======
import { useNotifications, NotificationProvider } from './NotificationSystem'
import ThemeSelector from './ThemeSelector';
import { useTheme } from './ThemeProvider';
>>>>>>> 3e9540af
import { 
  SparklesIcon, 
  HeartIcon, 
  RocketLaunchIcon,
  UserIcon,
  EnvelopeIcon,
  CpuChipIcon,
  GiftIcon,
  FaceSmileIcon,
  EyeIcon,
  PaintBrushIcon,
  DocumentTextIcon,
  SwatchIcon,
  AdjustmentsHorizontalIcon,
  BeakerIcon,
  CodeBracketIcon,
  MagnifyingGlassIcon,
  CheckCircleIcon,
  SunIcon,
  MoonIcon,
  ComputerDesktopIcon,
  BoltIcon
} from '@heroicons/react/24/outline';

const UIShowcaseContent = () => {
  const [progress, setProgress] = useState(0);
  const [showSuccess, setShowSuccess] = useState(false);
  const [formData, setFormData] = useState({ name: '', email: '', message: '' });
  const [loading, setLoading] = useState(false);
  const [buttonSuccess, setButtonSuccess] = useState(false);
  const [selectedFont, setSelectedFont] = useState('Inter');
  const [fontSize, setFontSize] = useState(16);
  const [showTypographyDemo, setShowTypographyDemo] = useState(false);
  
  const { theme, setTheme, themes } = useTheme();
  
  const showInfo = (title, message) => notifyInfo(title, message, 5000);
  const showWarning = (title, message) => notifyWarning(title, message, 5000);
  const showError = (title, message) => notifyError(title, message, 5000);
  const showMagic = (title, message) => notify({ type: 'magic', title, message, duration: 5000 });

  const handleProgressDemo = () => {
    setProgress(0);
    const interval = setInterval(() => {
      setProgress(prev => {
        if (prev >= 100) {
          clearInterval(interval);
          return 100;
        }
        return prev + 2;
      });
    }, 50);
  };

  const handleSuccessDemo = () => {
    setShowSuccess(true);
    setTimeout(() => setShowSuccess(false), 4000);
  };

  const handleButtonClick = () => {
    setLoading(true);
    setTimeout(() => {
      setLoading(false);
      setButtonSuccess(true);
      notifySuccess('Action Complete!', 'Your request was processed successfully with delightful animations.');
      setTimeout(() => setButtonSuccess(false), 2000);
    }, 2000);
  };

  const handleFormSubmit = (e) => {
    e.preventDefault();
    showMagic('✨ Form Magic!', 'Your form submission was enchanted with sparkles and joy!');
  };

  const showNotificationDemo = () => {
    const notifications = [
      () => showSuccess('Success Story', 'Your manufacturing process completed with exceptional quality!'),
      () => showInfo('Smart Analytics', 'AI has detected optimization opportunities in your production line.'),
      () => showWarning('Friendly Reminder', 'Inventory levels are getting cozy - time to restock!'),
      () => showError('Oops Moment', 'Connection hiccup detected - but we\'re on it!'),
      () => showMagic('Pure Magic ✨', 'Something absolutely delightful just happened in your dashboard!')
    ];
    
    notifications.forEach((notify, i) => {
      setTimeout(notify, i * 600);
    });
  };

  return (
    <div className="min-h-screen bg-primary p-8">
      <div className="max-w-6xl mx-auto">
        {/* Header */}
        <motion.div
          className="text-center mb-12"
          initial={{ opacity: 0, y: 20 }}
          animate={{ opacity: 1, y: 0 }}
        >
          <h1 className="text-4xl font-bold text-primary mb-4 tracking-tight">
            ✨ Enhanced UI Experience Showcase
          </h1>
          <p className="text-lg text-secondary mb-6 leading-relaxed">
            Revolutionary UI components with premium typography, intelligent theming, and deeply satisfying interactions designed for optimal eye comfort
          </p>
          
          {/* Feature Highlights */}
          <div className="grid grid-cols-1 md:grid-cols-3 gap-4 mb-8 max-w-4xl mx-auto">
            <DelightfulCard className="p-4" gradient="premium">
              <div className="flex items-center gap-3 mb-2">
                <div className="p-2 rounded-lg bg-blue-500 text-white">
                  <EyeIcon className="w-5 h-5" />
                </div>
                <h3 className="font-semibold text-primary">Eye Comfort</h3>
              </div>
              <p className="text-sm text-secondary">3 optimized themes for different lighting conditions</p>
            </DelightfulCard>
            
            <DelightfulCard className="p-4" gradient="warm">
              <div className="flex items-center gap-3 mb-2">
                <div className="p-2 rounded-lg bg-purple-500 text-white">
                  <DocumentTextIcon className="w-5 h-5" />
                </div>
                <h3 className="font-semibold text-primary">Premium Typography</h3>
              </div>
              <p className="text-sm text-secondary">Inter & JetBrains Mono with perfect spacing</p>
            </DelightfulCard>
            
            <DelightfulCard className="p-4" gradient="cool">
              <div className="flex items-center gap-3 mb-2">
                <div className="p-2 rounded-lg bg-green-500 text-white">
                  <SparklesIcon className="w-5 h-5" />
                </div>
                <h3 className="font-semibold text-primary">Emotional Design</h3>
              </div>
              <p className="text-sm text-secondary">Micro-interactions that create joy</p>
            </DelightfulCard>
          </div>
          
          {/* Theme Selection */}
          <div className="flex justify-center mb-8">
            <ThemeSelector variant="cards" />
          </div>
        </motion.div>

        {/* Button Showcase */}
        <DelightfulCard className="mb-8" gradient="premium" glow>
          <h2 className="text-2xl font-bold text-primary mb-6 flex items-center gap-2">
            <SparklesIcon className="w-6 h-6" />
            Satisfying Buttons
          </h2>
          <div className="grid grid-cols-1 md:grid-cols-3 gap-4">
            <SatisfyingButton 
              icon={RocketLaunchIcon}
              onClick={handleButtonClick}
              loading={loading}
              success={buttonSuccess}
            >
              Launch Experience
            </SatisfyingButton>
            <SatisfyingButton variant="success" icon={HeartIcon}>
              Show Love
            </SatisfyingButton>
            <SatisfyingButton variant="danger" icon={GiftIcon}>
              Special Action
            </SatisfyingButton>
          </div>
        </DelightfulCard>

        {/* Card Showcase */}
        <div className="grid grid-cols-1 md:grid-cols-3 gap-6 mb-8">
          <DelightfulCard gradient="warm" hover glow>
            <div className="text-center">
              <div className="w-16 h-16 bg-yellow-100 rounded-full flex items-center justify-center mx-auto mb-4">
                <FaceSmileIcon className="w-8 h-8 text-yellow-600" />
              </div>
              <h3 className="font-semibold text-gray-900 mb-2">Delightful Design</h3>
              <p className="text-sm text-gray-600">
                Every interaction is crafted to bring a smile to your face
              </p>
            </div>
          </DelightfulCard>

          <DelightfulCard gradient="cool" hover glow>
            <div className="text-center">
              <div className="w-16 h-16 bg-blue-100 rounded-full flex items-center justify-center mx-auto mb-4">
                <CpuChipIcon className="w-8 h-8 text-blue-600" />
              </div>
              <h3 className="font-semibold text-gray-900 mb-2">Smart Interactions</h3>
              <p className="text-sm text-gray-600">
                AI-powered animations that respond to your emotions
              </p>
            </div>
          </DelightfulCard>

          <DelightfulCard gradient="success" hover glow>
            <div className="text-center">
              <div className="w-16 h-16 bg-green-100 rounded-full flex items-center justify-center mx-auto mb-4">
                <SparklesIcon className="w-8 h-8 text-green-600" />
              </div>
              <h3 className="font-semibold text-gray-900 mb-2">Magical Feedback</h3>
              <p className="text-sm text-gray-600">
                Every action feels magical with satisfying visual feedback
              </p>
            </div>
          </DelightfulCard>
        </div>

        {/* Typography & Theme Showcase */}
        <DelightfulCard className="mb-8" gradient="premium" glow>
          <h2 className="text-2xl font-bold text-primary mb-6 flex items-center gap-2">
            <DocumentTextIcon className="w-6 h-6" />
            Premium Typography & Theming
          </h2>
          
          <div className="grid grid-cols-1 lg:grid-cols-2 gap-8">
            {/* Typography Demo */}
            <div>
              <h3 className="text-lg font-semibold text-primary mb-4 flex items-center gap-2">
                <SwatchIcon className="w-5 h-5" />
                Typography Scale
              </h3>
              <div className="space-y-4 bg-secondary rounded-xl p-6">
                <div className="space-y-3">
                  <h1 className="text-4xl font-bold text-primary tracking-tight leading-tight">Heading 1</h1>
                  <h2 className="text-3xl font-semibold text-primary tracking-tight">Heading 2</h2>
                  <h3 className="text-2xl font-semibold text-primary">Heading 3</h3>
                  <h4 className="text-xl font-medium text-primary">Heading 4</h4>
                  <h5 className="text-lg font-medium text-primary">Heading 5</h5>
                  <p className="text-base text-secondary leading-relaxed">
                    Body text with optimal line height for comfortable reading. 
                    This paragraph demonstrates the perfect balance of character spacing and line height.
                  </p>
                  <p className="text-sm text-tertiary">Small text for secondary information</p>
                  <code className="text-sm font-mono bg-tertiary px-2 py-1 rounded border border-light">
                    const theme = 'premium';
                  </code>
                </div>
              </div>
            </div>
            
            {/* Theme Comparison */}
            <div>
              <h3 className="text-lg font-semibold text-primary mb-4 flex items-center gap-2">
                <PaintBrushIcon className="w-5 h-5" />
                Current Theme: {themes[theme]?.name}
              </h3>
              
              <div className="space-y-4">
                {/* Theme Info Card */}
                <div className="bg-elevated border border-light rounded-xl p-4 shadow-theme-base">
                  <div className="flex items-center gap-3 mb-3">
                    <div className="p-2 rounded-lg bg-primary/10">
                      {theme === 'bright' && <SunIcon className="w-5 h-5 text-primary" />}
                      {theme === 'medium' && <ComputerDesktopIcon className="w-5 h-5 text-primary" />}
                      {theme === 'dark' && <MoonIcon className="w-5 h-5 text-primary" />}
                    </div>
                    <div>
                      <h4 className="font-semibold text-primary">{themes[theme]?.name} Mode</h4>
                      <p className="text-sm text-secondary">{themes[theme]?.description}</p>
                    </div>
                  </div>
                  <div className="text-xs text-tertiary">
                    <strong>Best for:</strong> {themes[theme]?.ideal}
                  </div>
                </div>
                
                {/* Color Palette */}
                <div className="bg-elevated border border-light rounded-xl p-4 shadow-theme-base">
                  <h4 className="font-medium text-primary mb-3">Color Palette</h4>
                  <div className="grid grid-cols-2 gap-2 text-xs">
                    <div className="flex items-center gap-2">
                      <div className="w-4 h-4 rounded bg-primary border border-light"></div>
                      <span className="text-tertiary">Primary Text</span>
                    </div>
                    <div className="flex items-center gap-2">
                      <div className="w-4 h-4 rounded bg-secondary border border-light"></div>
                      <span className="text-tertiary">Secondary</span>
                    </div>
                    <div className="flex items-center gap-2">
                      <div className="w-4 h-4 rounded bg-tertiary border border-light"></div>
                      <span className="text-tertiary">Tertiary</span>
                    </div>
                    <div className="flex items-center gap-2">
                      <div className="w-4 h-4 rounded bg-elevated border border-light"></div>
                      <span className="text-tertiary">Elevated</span>
                    </div>
                  </div>
                </div>
                
                {/* Interactive Theme Selector */}
                <div className="flex justify-center">
                  <ThemeSelector variant="compact" size="medium" />
                </div>
              </div>
            </div>
          </div>
          
          {/* Typography Features */}
          <div className="mt-8 grid grid-cols-1 md:grid-cols-3 gap-4">
            <div className="text-center p-4 bg-secondary rounded-xl">
              <BoltIcon className="w-8 h-8 text-primary mx-auto mb-2" />
              <h4 className="font-semibold text-primary mb-1">Optimized Fonts</h4>
              <p className="text-sm text-tertiary">Inter & JetBrains Mono with perfect kerning</p>
            </div>
            
            <div className="text-center p-4 bg-secondary rounded-xl">
              <AdjustmentsHorizontalIcon className="w-8 h-8 text-primary mx-auto mb-2" />
              <h4 className="font-semibold text-primary mb-1">Smart Spacing</h4>
              <p className="text-sm text-tertiary">Line heights optimized for readability</p>
            </div>
            
            <div className="text-center p-4 bg-secondary rounded-xl">
              <EyeIcon className="w-8 h-8 text-primary mx-auto mb-2" />
              <h4 className="font-semibold text-primary mb-1">Eye Comfort</h4>
              <p className="text-sm text-tertiary">WCAG AA compliant contrast ratios</p>
            </div>
          </div>
        </DelightfulCard>

        {/* Form Showcase */}
        <DelightfulCard className="mb-8" gradient="glass">
          <h2 className="text-2xl font-bold text-gray-900 mb-6">Satisfying Forms</h2>
          <form onSubmit={handleFormSubmit} className="space-y-6">
            <div className="grid grid-cols-1 md:grid-cols-2 gap-6">
              <SatisfyingInput
                label="Your Name"
                icon={UserIcon}
                value={formData.name}
                onChange={(e) => setFormData(prev => ({ ...prev, name: e.target.value }))}
                success={formData.name.length > 2}
                required
              />
              <SatisfyingInput
                label="Email Address"
                type="email"
                icon={EnvelopeIcon}
                value={formData.email}
                onChange={(e) => setFormData(prev => ({ ...prev, email: e.target.value }))}
                success={formData.email.includes('@')}
                required
              />
            </div>
            <SatisfyingInput
              label="Your Message"
              value={formData.message}
              onChange={(e) => setFormData(prev => ({ ...prev, message: e.target.value }))}
              placeholder="Tell us about your experience..."
            />
            <SatisfyingButton type="submit" icon={SparklesIcon}>
              Send with Magic ✨
            </SatisfyingButton>
          </form>
        </DelightfulCard>

        {/* Loading States Showcase */}
        <DelightfulCard className="mb-8" gradient="default">
          <h2 className="text-2xl font-bold text-gray-900 mb-6">Emotionally Engaging Loading States</h2>
          <div className="grid grid-cols-1 md:grid-cols-2 gap-8">
            <div className="space-y-6">
              <div>
                <h3 className="font-semibold mb-3">Standard Loading</h3>
                <LoadingSpinner message="Creating magic..." />
              </div>
              
              <div>
                <h3 className="font-semibold mb-3">Heartbeat Connection</h3>
                <HeartbeatLoader message="Processing with care..." />
              </div>
              
              <div>
                <h3 className="font-semibold mb-3">AI Thinking</h3>
                <AIThinkingLoader message="AI is crafting your experience..." />
              </div>
            </div>

            <div>
              <h3 className="font-semibold mb-3">Satisfying Progress</h3>
              <ProgressSatisfaction progress={progress} message="Building amazing things..." />
              <SatisfyingButton onClick={handleProgressDemo} className="mt-4">
                Demo Progress
              </SatisfyingButton>
            </div>
          </div>
        </DelightfulCard>

        {/* Success Celebration Showcase */}
        <DelightfulCard className="mb-8">
          <h2 className="text-2xl font-bold text-gray-900 mb-6">Success Celebrations</h2>
          <div className="flex flex-col items-center space-y-4">
            {showSuccess ? (
              <SuccessCelebration message="Absolutely fantastic!" />
            ) : (
              <SatisfyingButton onClick={handleSuccessDemo} icon={SparklesIcon}>
                Trigger Success Celebration
              </SatisfyingButton>
            )}
          </div>
        </DelightfulCard>

        {/* Accessibility & Performance Showcase */}
        <DelightfulCard className="mb-8" gradient="cool" glow>
          <h2 className="text-2xl font-bold text-primary mb-6 flex items-center gap-2">
            <BeakerIcon className="w-6 h-6" />
            Accessibility & Performance Features
          </h2>
          
          <div className="grid grid-cols-1 lg:grid-cols-2 gap-8">
            {/* Accessibility Features */}
            <div>
              <h3 className="text-lg font-semibold text-primary mb-4 flex items-center gap-2">
                <CheckCircleIcon className="w-5 h-5" />
                Inclusive Design
              </h3>
              
              <div className="space-y-4">
                <div className="bg-elevated border border-light rounded-xl p-4 shadow-theme-base">
                  <div className="flex items-center gap-3 mb-2">
                    <div className="w-8 h-8 bg-green-100 rounded-lg flex items-center justify-center">
                      <span className="text-green-600 font-bold text-sm">AA</span>
                    </div>
                    <div>
                      <h4 className="font-semibold text-primary">WCAG AA Compliant</h4>
                      <p className="text-sm text-secondary">All color combinations meet accessibility standards</p>
                    </div>
                  </div>
                </div>
                
                <div className="bg-elevated border border-light rounded-xl p-4 shadow-theme-base">
                  <div className="flex items-center gap-3 mb-2">
                    <div className="w-8 h-8 bg-blue-100 rounded-lg flex items-center justify-center">
                      <EyeIcon className="w-4 h-4 text-blue-600" />
                    </div>
                    <div>
                      <h4 className="font-semibold text-primary">Focus Management</h4>
                      <p className="text-sm text-secondary">Keyboard navigation with visible focus indicators</p>
                    </div>
                  </div>
                </div>
                
                <div className="bg-elevated border border-light rounded-xl p-4 shadow-theme-base">
                  <div className="flex items-center gap-3 mb-2">
                    <div className="w-8 h-8 bg-purple-100 rounded-lg flex items-center justify-center">
                      <BoltIcon className="w-4 h-4 text-purple-600" />
                    </div>
                    <div>
                      <h4 className="font-semibold text-primary">Reduced Motion</h4>
                      <p className="text-sm text-secondary">Respects prefers-reduced-motion preferences</p>
                    </div>
                  </div>
                </div>
              </div>
            </div>
            
            {/* Performance Metrics */}
            <div>
              <h3 className="text-lg font-semibold text-primary mb-4 flex items-center gap-2">
                <MagnifyingGlassIcon className="w-5 h-5" />
                Performance Optimization
              </h3>
              
              <div className="space-y-4">
                <div className="bg-elevated border border-light rounded-xl p-4 shadow-theme-base">
                  <div className="flex justify-between items-center">
                    <div>
                      <h4 className="font-semibold text-primary">Build Size</h4>
                      <p className="text-sm text-secondary">Optimized bundle with code splitting</p>
                    </div>
                    <div className="text-right">
                      <span className="text-2xl font-bold text-green-600">141KB</span>
                      <div className="text-xs text-tertiary">gzipped</div>
                    </div>
                  </div>
                </div>
                
                <div className="bg-elevated border border-light rounded-xl p-4 shadow-theme-base">
                  <div className="flex justify-between items-center">
                    <div>
                      <h4 className="font-semibold text-primary">Build Time</h4>
                      <p className="text-sm text-secondary">Fast development iteration</p>
                    </div>
                    <div className="text-right">
                      <span className="text-2xl font-bold text-blue-600">12.0s</span>
                      <div className="text-xs text-tertiary">production</div>
                    </div>
                  </div>
                </div>
                
                <div className="bg-elevated border border-light rounded-xl p-4 shadow-theme-base">
                  <div className="flex justify-between items-center">
                    <div>
                      <h4 className="font-semibold text-primary">Theme Switch</h4>
                      <p className="text-sm text-secondary">Instant theme transitions</p>
                    </div>
                    <div className="text-right">
                      <span className="text-2xl font-bold text-purple-600">0ms</span>
                      <div className="text-xs text-tertiary">CSS variables</div>
                    </div>
                  </div>
                </div>
              </div>
            </div>
          </div>
          
          {/* Technical Features */}
          <div className="mt-8">
            <h3 className="text-lg font-semibold text-primary mb-4 flex items-center gap-2">
              <CodeBracketIcon className="w-5 h-5" />
              Technical Implementation
            </h3>
            
            <div className="grid grid-cols-1 md:grid-cols-2 lg:grid-cols-4 gap-4">
              <div className="text-center p-4 bg-secondary rounded-xl border border-light">
                <div className="w-12 h-12 bg-blue-500 rounded-lg flex items-center justify-center mx-auto mb-3">
                  <span className="text-white font-bold text-lg">⚛️</span>
                </div>
                <h4 className="font-semibold text-primary mb-1">React 18</h4>
                <p className="text-sm text-tertiary">Latest React with Concurrent Features</p>
              </div>
              
              <div className="text-center p-4 bg-secondary rounded-xl border border-light">
                <div className="w-12 h-12 bg-purple-500 rounded-lg flex items-center justify-center mx-auto mb-3">
                  <span className="text-white font-bold text-lg">🎭</span>
                </div>
                <h4 className="font-semibold text-primary mb-1">Framer Motion</h4>
                <p className="text-sm text-tertiary">Physics-based animations</p>
              </div>
              
              <div className="text-center p-4 bg-secondary rounded-xl border border-light">
                <div className="w-12 h-12 bg-green-500 rounded-lg flex items-center justify-center mx-auto mb-3">
                  <span className="text-white font-bold text-lg">🎨</span>
                </div>
                <h4 className="font-semibold text-primary mb-1">CSS Variables</h4>
                <p className="text-sm text-tertiary">Dynamic theming system</p>
              </div>
              
              <div className="text-center p-4 bg-secondary rounded-xl border border-light">
                <div className="w-12 h-12 bg-orange-500 rounded-lg flex items-center justify-center mx-auto mb-3">
                  <span className="text-white font-bold text-lg">⚡</span>
                </div>
                <h4 className="font-semibold text-primary mb-1">Vite</h4>
                <p className="text-sm text-tertiary">Lightning fast build tool</p>
              </div>
            </div>
          </div>
          
          {/* Interactive Demo */}
          <div className="mt-8 text-center">
            <p className="text-secondary mb-4">
              Try tabbing through the interface or switching themes to experience the accessibility features
            </p>
            <div className="inline-flex items-center gap-4 bg-secondary rounded-xl p-4 border border-light">
              <span className="text-sm font-medium text-tertiary">Current theme:</span>
              <div className="flex items-center gap-2">
                {theme === 'bright' && <SunIcon className="w-4 h-4 text-primary" />}
                {theme === 'medium' && <ComputerDesktopIcon className="w-4 h-4 text-primary" />}
                {theme === 'dark' && <MoonIcon className="w-4 h-4 text-primary" />}
                <span className="font-semibold text-primary">{themes[theme]?.name}</span>
              </div>
            </div>
          </div>
        </DelightfulCard>

        {/* Notification Showcase */}
        <DelightfulCard>
          <h2 className="text-2xl font-bold text-primary mb-6 flex items-center gap-2">
            <SparklesIcon className="w-6 h-6" />
            Enhanced Notifications
          </h2>
          <p className="text-secondary mb-4 leading-relaxed">
            Experience the full spectrum of emotionally intelligent notifications with motion-based feedback and satisfying animations
          </p>
          <SatisfyingButton onClick={showNotificationDemo} icon={SparklesIcon}>
            Show All Notification Types
          </SatisfyingButton>
        </DelightfulCard>
      </div>
    </div>
  );
};

const UIShowcase = () => {
  return (
    <>
      <UIShowcaseContent />
      <NotificationSystem />
    </>
  );
};

export default UIShowcase;<|MERGE_RESOLUTION|>--- conflicted
+++ resolved
@@ -4,13 +4,9 @@
 import DelightfulCard from './DelightfulCard';
 import SatisfyingInput from './SatisfyingInput';
 import { LoadingSpinner, HeartbeatLoader, ProgressSatisfaction, AIThinkingLoader, SuccessCelebration } from './LoadingStates';
-<<<<<<< HEAD
-import { NotificationSystem, notify, notifySuccess, notifyWarning, notifyError, notifyInfo } from './NotificationSystem';
-=======
 import { useNotifications, NotificationProvider } from './NotificationSystem'
 import ThemeSelector from './ThemeSelector';
 import { useTheme } from './ThemeProvider';
->>>>>>> 3e9540af
 import { 
   SparklesIcon, 
   HeartIcon, 
@@ -47,10 +43,7 @@
   
   const { theme, setTheme, themes } = useTheme();
   
-  const showInfo = (title, message) => notifyInfo(title, message, 5000);
-  const showWarning = (title, message) => notifyWarning(title, message, 5000);
-  const showError = (title, message) => notifyError(title, message, 5000);
-  const showMagic = (title, message) => notify({ type: 'magic', title, message, duration: 5000 });
+  const { showSuccess: notifySuccess, showInfo, showWarning, showError, showMagic } = useNotifications();
 
   const handleProgressDemo = () => {
     setProgress(0);
@@ -592,10 +585,9 @@
 
 const UIShowcase = () => {
   return (
-    <>
+    <NotificationProvider>
       <UIShowcaseContent />
-      <NotificationSystem />
-    </>
+    </NotificationProvider>
   );
 };
 
