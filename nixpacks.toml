[phases.setup]
<<<<<<< HEAD
nixPkgs = ['nodejs_20']

[phases.install]
cmds = ['npm ci --production=false']

[phases.build] 
cmds = ['npm run build:railway']
=======
nixPkgs = ['nodejs_22']

[phases.install]
cmds = ['npm ci --production=false --verbose']

[phases.build] 
cmds = ['rm -rf dist .vite || true', 'FORCE_COLOR=0 npm run build:railway']
>>>>>>> 37030f3e

[phases.start]
cmd = 'node server.js'

[variables]
NODE_ENV = 'production'
PORT = '$PORT'
RAILWAY_ENVIRONMENT = 'production'<|MERGE_RESOLUTION|>--- conflicted
+++ resolved
@@ -1,13 +1,4 @@
 [phases.setup]
-<<<<<<< HEAD
-nixPkgs = ['nodejs_20']
-
-[phases.install]
-cmds = ['npm ci --production=false']
-
-[phases.build] 
-cmds = ['npm run build:railway']
-=======
 nixPkgs = ['nodejs_22']
 
 [phases.install]
@@ -15,7 +6,6 @@
 
 [phases.build] 
 cmds = ['rm -rf dist .vite || true', 'FORCE_COLOR=0 npm run build:railway']
->>>>>>> 37030f3e
 
 [phases.start]
 cmd = 'node server.js'
