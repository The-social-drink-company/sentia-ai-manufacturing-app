import express from 'express';
import path from 'path';
import { fileURLToPath } from 'url';
import cors from 'cors';
import helmet from 'helmet';
import compression from 'compression';
<<<<<<< HEAD
import { PrismaClient } from '@prisma/client';
import fs from 'fs';
=======

>>>>>>> 478a35a3
// ES module compatibility
const __filename = fileURLToPath(import.meta.url);
const __dirname = path.dirname(__filename);

// Initialize Express app
const app = express();
const PORT = process.env.PORT || 10000;

// Enhanced logging middleware
const enhancedLogger = (req, res, next) => {
  const start = Date.now();
  const timestamp = new Date().toISOString();
  
  console.log(`[${timestamp}] ${req.method} ${req.url} - Start`);
  
  res.on('finish', () => {
    const duration = Date.now() - start;
    console.log(`[${timestamp}] ${req.method} ${req.url} - ${res.statusCode} (${duration}ms)`);
  });
  
  next();
};

// Security middleware
app.use(helmet({
  contentSecurityPolicy: {
    directives: {
      defaultSrc: ["'self'"],
      scriptSrc: ["'self'", "'unsafe-inline'", "https://cdn.jsdelivr.net", "https://unpkg.com"],
      styleSrc: ["'self'", "'unsafe-inline'", "https://fonts.googleapis.com", "https://cdn.jsdelivr.net"],
      fontSrc: ["'self'", "https://fonts.gstatic.com"],
      imgSrc: ["'self'", "data:", "https:"],
      connectSrc: ["'self'", "https://mcp-server-tkyu.onrender.com"]
    }
  }
}));

// Standard middleware
app.use(compression());
app.use(cors());
app.use(express.json());
app.use(express.urlencoded({ extended: true }));
app.use(enhancedLogger);

// Mock enterprise data
const enterpriseData = {
  executive: {
    totalRevenue: 2500000,
    revenueGrowth: 15.2,
    activeOrders: 1250,
    ordersGrowth: 8.5,
    inventoryValue: 800000,
    inventoryChange: -2.1,
    activeCustomers: 850,
    customerGrowth: 12.3,
    workingCapital: {
      current: 1900000,
      projection: 2100000,
      growth: 19.5
    },
    kpis: {
      revenueGrowth: 15.2,
      orderFulfillment: 94.8,
      customerSatisfaction: 4.7,
      inventoryTurnover: 8.2
    }
  },
  demandForecasting: {
    nextMonth: { demand: 2847, confidence: 87.3 },
    nextQuarter: { demand: 8541, confidence: 82.1 },
    trends: Array.from({length: 12}, (_, i) => ({
      month: new Date(2024, i, 1).toLocaleDateString('en-US', { month: 'short' }),
      actual: Math.floor(Math.random() * 1000) + 2000,
      forecast: Math.floor(Math.random() * 1000) + 2000
    }))
  },
  inventory: {
    totalItems: 15420,
    lowStock: 23,
    outOfStock: 5,
    categories: [
      { name: 'Raw Materials', value: 450000, change: 5.2 },
      { name: 'Work in Progress', value: 180000, change: -2.1 },
      { name: 'Finished Goods', value: 170000, change: 8.7 }
    ]
  },
  production: {
    dailyOutput: 2847,
    efficiency: 87.3,
    oee: 85.2,
    downtime: 2.1,
    qualityRate: 98.7
  },
  quality: {
    defectRate: 1.3,
    firstPassYield: 98.7,
    customerComplaints: 5,
    certifications: 4
  },
  financial: {
    revenue: 2500000,
    costs: 1750000,
    profit: 750000,
    margin: 30.0,
    workingCapital: 1900000
  }
};

// Health endpoint
app.get('/health', async (req, res) => {
  const healthCheck = {
    status: 'healthy',
    service: 'sentia-manufacturing-dashboard',
    version: '3.0.0-ai-enterprise',
    environment: process.env.NODE_ENV || 'development',
    timestamp: new Date().toISOString(),
    deployment: 'ai-enabled-enterprise-dashboard',
    features: [
      'executive-dashboard', 
      'demand-forecasting', 
      'inventory-management', 
      'production-tracking',
      'quality-control',
      'working-capital',
      'what-if-analysis',
      'financial-reports',
      'ai-chatbot',
      'mcp-integration'
    ],
    database: 'connected',
    ai_enabled: true,
    mcp_server: process.env.MCP_SERVER_URL || 'https://mcp-server-tkyu.onrender.com'
  };

  res.json(healthCheck);
});

// API endpoints
app.get('/api/executive/dashboard', (req, res) => {
  res.json({ success: true, data: enterpriseData.executive });
});

app.get('/api/demand/forecasting', (req, res) => {
  res.json({ success: true, data: enterpriseData.demandForecasting });
});

app.get('/api/inventory/management', (req, res) => {
  res.json({ success: true, data: enterpriseData.inventory });
});

app.get('/api/production/tracking', (req, res) => {
  res.json({ success: true, data: enterpriseData.production });
});

app.get('/api/quality/control', (req, res) => {
  res.json({ success: true, data: enterpriseData.quality });
});

app.get('/api/financial/reports', (req, res) => {
  res.json({ success: true, data: enterpriseData.financial });
});

// AI Chatbot endpoint
app.post('/api/ai/chat', async (req, res) => {
  const { message, context } = req.body;
  
  try {
    // Simulate AI response with MCP integration
    const aiResponse = {
      response: `I understand you're asking about "${message}". Based on current manufacturing data, I can help you with production analytics, inventory management, quality control, and financial reporting. What specific insights would you like?`,
      suggestions: [
        'Show me production efficiency trends',
        'What is our current inventory status?',
        'Generate quality control report',
        'Analyze working capital performance'
      ],
      timestamp: new Date().toISOString(),
      mcp_connected: true
    };
    
    res.json({ success: true, data: aiResponse });
  } catch (error) {
    res.status(500).json({ success: false, error: error.message });
  }
});

// Generate AI-enabled enterprise dashboard
function generateAIEnterpriseDashboard() {
  return `<!DOCTYPE html>
<html lang="en">
<head>
    <meta charset="UTF-8">
    <meta name="viewport" content="width=device-width, initial-scale=1.0">
    <title>Sentia Manufacturing - AI Enterprise Dashboard</title>
    <link href="https://fonts.googleapis.com/css2?family=Inter:wght@300;400;500;600;700&display=swap" rel="stylesheet">
    <script src="https://cdn.jsdelivr.net/npm/chart.js"></script>
    <script src="https://unpkg.com/lucide@latest/dist/umd/lucide.js"></script>
    <style>
        * {
            margin: 0;
            padding: 0;
            box-sizing: border-box;
        }
        
        body {
            font-family: 'Inter', -apple-system, BlinkMacSystemFont, sans-serif;
            background: #0f172a;
            color: #f8fafc;
            min-height: 100vh;
            overflow-x: hidden;
        }
        
        .dashboard-container {
            display: grid;
            grid-template-columns: 280px 1fr;
            min-height: 100vh;
        }
        
        .sidebar {
            background: #1e293b;
            border-right: 1px solid #334155;
            padding: 0;
            position: fixed;
            width: 280px;
            height: 100vh;
            overflow-y: auto;
        }
        
        .logo {
            padding: 1.5rem;
            border-bottom: 1px solid #334155;
            display: flex;
            align-items: center;
            gap: 0.75rem;
        }
        
        .logo-icon {
            width: 32px;
            height: 32px;
            background: #3b82f6;
            border-radius: 6px;
            display: flex;
            align-items: center;
            justify-content: center;
            color: white;
            font-weight: 700;
            font-size: 1.125rem;
        }
        
        .logo-text h1 {
            font-size: 1rem;
            font-weight: 600;
            color: #f8fafc;
            line-height: 1.2;
        }
        
        .logo-text p {
            font-size: 0.75rem;
            color: #64748b;
        }
        
        .nav-section {
            padding: 1rem 0;
        }
        
        .nav-section-title {
            padding: 0 1.5rem 0.5rem;
            font-size: 0.75rem;
            font-weight: 600;
            color: #64748b;
            text-transform: uppercase;
            letter-spacing: 0.05em;
        }
        
        .nav-menu {
            list-style: none;
        }
        
        .nav-item {
            margin-bottom: 2px;
        }
        
        .nav-link {
            display: flex;
            align-items: center;
            padding: 0.75rem 1.5rem;
            color: #cbd5e1;
            text-decoration: none;
            transition: all 0.2s ease;
            font-size: 0.875rem;
            font-weight: 500;
        }
        
        .nav-link:hover {
            background: rgba(59, 130, 246, 0.1);
            color: #3b82f6;
        }
        
        .nav-link.active {
            background: #3b82f6;
            color: white;
            border-radius: 6px;
            margin: 0 0.75rem;
        }
        
        .nav-icon {
            width: 18px;
            height: 18px;
            margin-right: 0.75rem;
        }
        
        .main-content {
            margin-left: 280px;
            padding: 0;
            min-height: 100vh;
        }
        
        .header {
            background: #0f172a;
            border-bottom: 1px solid #334155;
            padding: 1rem 2rem;
            display: flex;
            justify-content: space-between;
            align-items: center;
            position: sticky;
            top: 0;
            z-index: 10;
        }
        
        .breadcrumb {
            display: flex;
            align-items: center;
            gap: 0.5rem;
            font-size: 0.875rem;
            color: #64748b;
        }
        
        .breadcrumb-separator {
            color: #475569;
        }
        
        .header-right {
            display: flex;
            align-items: center;
            gap: 1rem;
        }
        
        .status-indicator {
            display: flex;
            align-items: center;
            gap: 0.5rem;
            font-size: 0.875rem;
            color: #10b981;
        }
        
        .status-dot {
            width: 8px;
            height: 8px;
            background: #10b981;
            border-radius: 50%;
        }
        
        .content-area {
            padding: 2rem;
        }
        
        .page-title {
            margin-bottom: 0.5rem;
        }
        
        .page-title h1 {
            font-size: 1.875rem;
            font-weight: 700;
            color: #f8fafc;
        }
        
        .page-subtitle {
            font-size: 1rem;
            color: #64748b;
            margin-bottom: 2rem;
        }
        
        .metrics-grid {
            display: grid;
            grid-template-columns: repeat(auto-fit, minmax(280px, 1fr));
            gap: 1.5rem;
            margin-bottom: 2rem;
        }
        
        .metric-card {
            background: #1e293b;
            border: 1px solid #334155;
            border-radius: 12px;
            padding: 1.5rem;
            transition: all 0.3s ease;
        }
        
        .metric-card:hover {
            transform: translateY(-2px);
            box-shadow: 0 20px 40px rgba(0, 0, 0, 0.3);
            border-color: #3b82f6;
        }
        
        .metric-header {
            display: flex;
            justify-content: space-between;
            align-items: flex-start;
            margin-bottom: 1rem;
        }
        
        .metric-info h3 {
            font-size: 0.875rem;
            font-weight: 500;
            color: #64748b;
            margin-bottom: 0.25rem;
        }
        
        .metric-value {
            font-size: 2rem;
            font-weight: 700;
            color: #f8fafc;
            margin-bottom: 0.5rem;
        }
        
        .metric-change {
            display: flex;
            align-items: center;
            gap: 0.25rem;
            font-size: 0.875rem;
        }
        
        .metric-change.positive {
            color: #10b981;
        }
        
        .metric-change.negative {
            color: #ef4444;
        }
        
        .metric-icon {
            width: 40px;
            height: 40px;
            border-radius: 8px;
            display: flex;
            align-items: center;
            justify-content: center;
        }
        
        .metric-icon.green { background: rgba(16, 185, 129, 0.1); color: #10b981; }
        .metric-icon.blue { background: rgba(59, 130, 246, 0.1); color: #3b82f6; }
        .metric-icon.red { background: rgba(239, 68, 68, 0.1); color: #ef4444; }
        .metric-icon.purple { background: rgba(147, 51, 234, 0.1); color: #9333ea; }
        
        .working-capital-section {
            background: #1e293b;
            border: 1px solid #334155;
            border-radius: 12px;
            padding: 1.5rem;
            margin-bottom: 2rem;
        }
        
        .section-title {
            font-size: 1.125rem;
            font-weight: 600;
            color: #f8fafc;
            margin-bottom: 1rem;
        }
        
        .capital-metrics {
            display: grid;
            grid-template-columns: repeat(auto-fit, minmax(200px, 1fr));
            gap: 1rem;
        }
        
        .capital-item {
            text-align: center;
        }
        
        .capital-label {
            font-size: 0.875rem;
            color: #64748b;
            margin-bottom: 0.5rem;
        }
        
        .capital-value {
            font-size: 1.5rem;
            font-weight: 700;
            color: #f8fafc;
        }
        
        .capital-change {
            font-size: 0.875rem;
            color: #10b981;
            margin-top: 0.25rem;
        }
        
        .kpi-section {
            background: #1e293b;
            border: 1px solid #334155;
            border-radius: 12px;
            padding: 1.5rem;
            margin-bottom: 2rem;
        }
        
        .kpi-grid {
            display: grid;
            grid-template-columns: repeat(auto-fit, minmax(250px, 1fr));
            gap: 1rem;
        }
        
        .kpi-item {
            display: flex;
            justify-content: space-between;
            align-items: center;
            padding: 1rem;
            background: rgba(15, 23, 42, 0.5);
            border-radius: 8px;
        }
        
        .kpi-label {
            font-size: 0.875rem;
            color: #cbd5e1;
        }
        
        .kpi-value {
            font-size: 1.125rem;
            font-weight: 600;
            color: #f8fafc;
        }
        
        .quick-actions {
            display: grid;
            grid-template-columns: repeat(auto-fit, minmax(300px, 1fr));
            gap: 1.5rem;
            margin-bottom: 2rem;
        }
        
        .action-card {
            background: #1e293b;
            border: 1px solid #334155;
            border-radius: 12px;
            padding: 1.5rem;
            cursor: pointer;
            transition: all 0.3s ease;
        }
        
        .action-card:hover {
            transform: translateY(-2px);
            border-color: #3b82f6;
        }
        
        .action-header {
            display: flex;
            align-items: center;
            gap: 1rem;
            margin-bottom: 1rem;
        }
        
        .action-icon {
            width: 48px;
            height: 48px;
            border-radius: 8px;
            display: flex;
            align-items: center;
            justify-content: center;
        }
        
        .action-icon.forecast { background: rgba(59, 130, 246, 0.1); color: #3b82f6; }
        .action-icon.capital { background: rgba(16, 185, 129, 0.1); color: #10b981; }
        .action-icon.analysis { background: rgba(147, 51, 234, 0.1); color: #9333ea; }
        
        .action-title {
            font-size: 1rem;
            font-weight: 600;
            color: #f8fafc;
            margin-bottom: 0.25rem;
        }
        
        .action-description {
            font-size: 0.875rem;
            color: #64748b;
        }
        
        /* AI Chatbot Styles */
        .ai-chatbot {
            position: fixed;
            bottom: 2rem;
            right: 2rem;
            z-index: 1000;
        }
        
        .chatbot-toggle {
            width: 60px;
            height: 60px;
            background: linear-gradient(135deg, #3b82f6, #1d4ed8);
            border: none;
            border-radius: 50%;
            color: white;
            cursor: pointer;
            display: flex;
            align-items: center;
            justify-content: center;
            box-shadow: 0 8px 32px rgba(59, 130, 246, 0.3);
            transition: all 0.3s ease;
        }
        
        .chatbot-toggle:hover {
            transform: scale(1.1);
            box-shadow: 0 12px 40px rgba(59, 130, 246, 0.4);
        }
        
        .chatbot-panel {
            position: absolute;
            bottom: 80px;
            right: 0;
            width: 380px;
            height: 500px;
            background: #1e293b;
            border: 1px solid #334155;
            border-radius: 16px;
            box-shadow: 0 20px 60px rgba(0, 0, 0, 0.3);
            display: none;
            flex-direction: column;
            overflow: hidden;
        }
        
        .chatbot-panel.open {
            display: flex;
        }
        
        .chatbot-header {
            padding: 1rem 1.5rem;
            background: #0f172a;
            border-bottom: 1px solid #334155;
            display: flex;
            align-items: center;
            gap: 0.75rem;
        }
        
        .chatbot-avatar {
            width: 32px;
            height: 32px;
            background: linear-gradient(135deg, #3b82f6, #1d4ed8);
            border-radius: 50%;
            display: flex;
            align-items: center;
            justify-content: center;
            color: white;
            font-size: 0.875rem;
            font-weight: 600;
        }
        
        .chatbot-info h4 {
            font-size: 0.875rem;
            font-weight: 600;
            color: #f8fafc;
        }
        
        .chatbot-info p {
            font-size: 0.75rem;
            color: #10b981;
        }
        
        .chatbot-messages {
            flex: 1;
            padding: 1rem;
            overflow-y: auto;
            display: flex;
            flex-direction: column;
            gap: 1rem;
        }
        
        .message {
            max-width: 80%;
            padding: 0.75rem 1rem;
            border-radius: 12px;
            font-size: 0.875rem;
            line-height: 1.4;
        }
        
        .message.ai {
            background: rgba(59, 130, 246, 0.1);
            color: #cbd5e1;
            align-self: flex-start;
            border: 1px solid rgba(59, 130, 246, 0.2);
        }
        
        .message.user {
            background: #3b82f6;
            color: white;
            align-self: flex-end;
        }
        
        .chatbot-input {
            padding: 1rem;
            border-top: 1px solid #334155;
            display: flex;
            gap: 0.75rem;
        }
        
        .chatbot-input input {
            flex: 1;
            background: #0f172a;
            border: 1px solid #334155;
            border-radius: 8px;
            padding: 0.75rem;
            color: #f8fafc;
            font-size: 0.875rem;
        }
        
        .chatbot-input input:focus {
            outline: none;
            border-color: #3b82f6;
        }
        
        .chatbot-send {
            background: #3b82f6;
            border: none;
            border-radius: 8px;
            padding: 0.75rem;
            color: white;
            cursor: pointer;
            transition: all 0.2s ease;
        }
        
        .chatbot-send:hover {
            background: #1d4ed8;
        }
        
        @media (max-width: 1024px) {
            .dashboard-container {
                grid-template-columns: 1fr;
            }
            
            .sidebar {
                transform: translateX(-100%);
                transition: transform 0.3s ease;
            }
            
            .sidebar.open {
                transform: translateX(0);
            }
            
            .main-content {
                margin-left: 0;
            }
            
            .ai-chatbot {
                bottom: 1rem;
                right: 1rem;
            }
            
            .chatbot-panel {
                width: 320px;
                height: 400px;
            }
        }
        
        .loading {
            display: flex;
            align-items: center;
            justify-content: center;
            padding: 2rem;
            color: #64748b;
        }
        
        @keyframes fadeIn {
            from { opacity: 0; transform: translateY(20px); }
            to { opacity: 1; transform: translateY(0); }
        }
        
        .fade-in {
            animation: fadeIn 0.6s ease-out;
        }
    </style>
</head>
<body>
    <div class="dashboard-container">
        <aside class="sidebar" id="sidebar">
            <div class="logo">
                <div class="logo-icon">S</div>
                <div class="logo-text">
                    <h1>Sentia Manufacturing</h1>
                    <p>Enterprise Dashboard</p>
                </div>
            </div>
            
            <nav>
                <div class="nav-section">
                    <div class="nav-section-title">Overview</div>
                    <ul class="nav-menu">
                        <li class="nav-item">
                            <a href="#" class="nav-link active" data-section="executive">
                                <i data-lucide="bar-chart-3" class="nav-icon"></i>
                                Executive Dashboard
                            </a>
                        </li>
                    </ul>
                </div>
                
                <div class="nav-section">
                    <div class="nav-section-title">Planning & Analytics</div>
                    <ul class="nav-menu">
                        <li class="nav-item">
                            <a href="#" class="nav-link" data-section="demand">
                                <i data-lucide="trending-up" class="nav-icon"></i>
                                Demand Forecasting
                            </a>
                        </li>
                        <li class="nav-item">
                            <a href="#" class="nav-link" data-section="inventory">
                                <i data-lucide="package" class="nav-icon"></i>
                                Inventory Management
                            </a>
                        </li>
                        <li class="nav-item">
                            <a href="#" class="nav-link" data-section="production">
                                <i data-lucide="settings" class="nav-icon"></i>
                                Production Tracking
                            </a>
                        </li>
                        <li class="nav-item">
                            <a href="#" class="nav-link" data-section="quality">
                                <i data-lucide="shield-check" class="nav-icon"></i>
                                Quality Control
                            </a>
                        </li>
                    </ul>
                </div>
                
                <div class="nav-section">
                    <div class="nav-section-title">Financial Management</div>
                    <ul class="nav-menu">
                        <li class="nav-item">
                            <a href="#" class="nav-link" data-section="capital">
                                <i data-lucide="dollar-sign" class="nav-icon"></i>
                                Working Capital
                            </a>
                        </li>
                        <li class="nav-item">
                            <a href="#" class="nav-link" data-section="whatif">
                                <i data-lucide="brain" class="nav-icon"></i>
                                What-If Analysis
                            </a>
                        </li>
                        <li class="nav-item">
                            <a href="#" class="nav-link" data-section="reports">
                                <i data-lucide="file-text" class="nav-icon"></i>
                                Financial Reports
                            </a>
                        </li>
                    </ul>
                </div>
                
                <div class="nav-section">
                    <div class="nav-section-title">Operations</div>
                    <ul class="nav-menu">
                        <li class="nav-item">
                            <a href="#" class="nav-link" data-section="import">
                                <i data-lucide="upload" class="nav-icon"></i>
                                Data Import
                            </a>
                        </li>
                        <li class="nav-item">
                            <a href="#" class="nav-link" data-section="admin">
                                <i data-lucide="settings-2" class="nav-icon"></i>
                                Admin Panel
                            </a>
                        </li>
                    </ul>
                </div>
            </nav>
        </aside>
        
        <main class="main-content">
            <header class="header">
                <div class="breadcrumb">
                    <span>Dashboard</span>
                    <span class="breadcrumb-separator">▸</span>
                    <span id="current-section">Manufacturing Intelligence</span>
                    <span class="breadcrumb-separator">▸</span>
                    <span>All Systems Operational</span>
                </div>
                <div class="header-right">
                    <div class="status-indicator">
                        <div class="status-dot"></div>
                        <span>18:24:24</span>
                    </div>
                    <button class="chatbot-toggle" onclick="toggleChatbot()">
                        <i data-lucide="message-circle" width="24" height="24"></i>
                    </button>
                </div>
            </header>
            
            <div class="content-area">
                <div id="content-container">
                    <!-- Executive Dashboard Content -->
                    <div class="page-title">
                        <h1>Executive Dashboard</h1>
                    </div>
                    <div class="page-subtitle">Real-time manufacturing operations overview</div>
                    
                    <div class="metrics-grid fade-in">
                        <div class="metric-card">
                            <div class="metric-header">
                                <div class="metric-info">
                                    <h3>Total Revenue</h3>
                                    <div class="metric-value">£2.5M</div>
                                    <div class="metric-change positive">
                                        <i data-lucide="arrow-up" width="16" height="16"></i>
                                        +15.2%
                                    </div>
                                </div>
                                <div class="metric-icon green">
                                    <i data-lucide="pound-sterling" width="20" height="20"></i>
                                </div>
                            </div>
                        </div>
                        
                        <div class="metric-card">
                            <div class="metric-header">
                                <div class="metric-info">
                                    <h3>Active Orders</h3>
                                    <div class="metric-value">1,250</div>
                                    <div class="metric-change positive">
                                        <i data-lucide="arrow-up" width="16" height="16"></i>
                                        +8.5%
                                    </div>
                                </div>
                                <div class="metric-icon blue">
                                    <i data-lucide="shopping-cart" width="20" height="20"></i>
                                </div>
                            </div>
                        </div>
                        
                        <div class="metric-card">
                            <div class="metric-header">
                                <div class="metric-info">
                                    <h3>Inventory Value</h3>
                                    <div class="metric-value">£0.8M</div>
                                    <div class="metric-change negative">
                                        <i data-lucide="arrow-down" width="16" height="16"></i>
                                        -2.1%
                                    </div>
                                </div>
                                <div class="metric-icon red">
                                    <i data-lucide="package" width="20" height="20"></i>
                                </div>
                            </div>
                        </div>
                        
                        <div class="metric-card">
                            <div class="metric-header">
                                <div class="metric-info">
                                    <h3>Active Customers</h3>
                                    <div class="metric-value">850</div>
                                    <div class="metric-change positive">
                                        <i data-lucide="arrow-up" width="16" height="16"></i>
                                        +12.3%
                                    </div>
                                </div>
                                <div class="metric-icon purple">
                                    <i data-lucide="users" width="20" height="20"></i>
                                </div>
                            </div>
                        </div>
                    </div>
                    
                    <div class="working-capital-section fade-in">
                        <h2 class="section-title">Working Capital</h2>
                        <div class="capital-metrics">
                            <div class="capital-item">
                                <div class="capital-label">Current</div>
                                <div class="capital-value">£1.9M</div>
                            </div>
                            <div class="capital-item">
                                <div class="capital-label">30-Day Projection</div>
                                <div class="capital-value">£2.1M</div>
                                <div class="capital-change">+19.5%</div>
                            </div>
                        </div>
                    </div>
                    
                    <div class="kpi-section fade-in">
                        <h2 class="section-title">Key Performance Metrics</h2>
                        <div class="kpi-grid">
                            <div class="kpi-item">
                                <span class="kpi-label">Revenue Growth</span>
                                <span class="kpi-value">+15.2%</span>
                            </div>
                            <div class="kpi-item">
                                <span class="kpi-label">Order Fulfillment</span>
                                <span class="kpi-value">94.8%</span>
                            </div>
                            <div class="kpi-item">
                                <span class="kpi-label">Customer Satisfaction</span>
                                <span class="kpi-value">4.7/5</span>
                            </div>
                            <div class="kpi-item">
                                <span class="kpi-label">Inventory Turnover</span>
                                <span class="kpi-value">8.2x</span>
                            </div>
                        </div>
                    </div>
                    
                    <div class="quick-actions fade-in">
                        <div class="action-card" onclick="runForecast()">
                            <div class="action-header">
                                <div class="action-icon forecast">
                                    <i data-lucide="trending-up" width="24" height="24"></i>
                                </div>
                                <div>
                                    <div class="action-title">Run Forecast</div>
                                    <div class="action-description">Generate demand forecast</div>
                                </div>
                            </div>
                        </div>
                        
                        <div class="action-card" onclick="analyzeCapital()">
                            <div class="action-header">
                                <div class="action-icon capital">
                                    <i data-lucide="dollar-sign" width="24" height="24"></i>
                                </div>
                                <div>
                                    <div class="action-title">Working Capital</div>
                                    <div class="action-description">Analyze cash flow</div>
                                </div>
                            </div>
                        </div>
                        
                        <div class="action-card" onclick="whatIfAnalysis()">
                            <div class="action-header">
                                <div class="action-icon analysis">
                                    <i data-lucide="brain" width="24" height="24"></i>
                                </div>
                                <div>
                                    <div class="action-title">What-If Analysis</div>
                                    <div class="action-description">Scenario modeling</div>
                                </div>
                            </div>
                        </div>
                    </div>
                </div>
            </div>
        </main>
    </div>
    
    <!-- AI Chatbot -->
    <div class="ai-chatbot">
        <div class="chatbot-panel" id="chatbot-panel">
            <div class="chatbot-header">
                <div class="chatbot-avatar">AI</div>
                <div class="chatbot-info">
                    <h4>Manufacturing Assistant</h4>
                    <p>Online • MCP Connected</p>
                </div>
            </div>
            <div class="chatbot-messages" id="chatbot-messages">
                <div class="message ai">
                    Hello! I'm your AI manufacturing assistant. I can help you with production analytics, inventory management, quality control, and financial reporting. What would you like to know?
                </div>
            </div>
            <div class="chatbot-input">
                <input type="text" id="chatbot-input" placeholder="Ask about manufacturing data..." onkeypress="handleChatInput(event)">
                <button class="chatbot-send" onclick="sendMessage()">
                    <i data-lucide="send" width="16" height="16"></i>
                </button>
            </div>
        </div>
    </div>
    
    <script>
        // Initialize Lucide icons
        lucide.createIcons();
        
        // Dashboard functionality
        class AIEnterpriseDashboard {
            constructor() {
                this.currentSection = 'executive';
                this.chatbotOpen = false;
                this.init();
            }
            
            init() {
                this.setupNavigation();
                this.startRealTimeUpdates();
                this.initializeChatbot();
            }
            
            setupNavigation() {
                document.querySelectorAll('.nav-link').forEach(link => {
                    link.addEventListener('click', (e) => {
                        e.preventDefault();
                        const section = e.target.closest('.nav-link').dataset.section;
                        this.loadSection(section);
                    });
                });
            }
            
            loadSection(section) {
                // Update navigation
                document.querySelectorAll('.nav-link').forEach(link => {
                    link.classList.remove('active');
                });
                document.querySelector(\`[data-section="\${section}"]\`).classList.add('active');
                
                // Update breadcrumb
                const sectionNames = {
                    executive: 'Executive Dashboard',
                    demand: 'Demand Forecasting',
                    inventory: 'Inventory Management',
                    production: 'Production Tracking',
                    quality: 'Quality Control',
                    capital: 'Working Capital',
                    whatif: 'What-If Analysis',
                    reports: 'Financial Reports',
                    import: 'Data Import',
                    admin: 'Admin Panel'
                };
                
                document.getElementById('current-section').textContent = sectionNames[section];
                this.currentSection = section;
                
                // Load section content (simplified for demo)
                console.log(\`Loading section: \${section}\`);
            }
            
            startRealTimeUpdates() {
                setInterval(() => {
                    // Update metrics with slight variations
                    document.querySelectorAll('.metric-value').forEach(el => {
                        const currentValue = parseFloat(el.textContent.replace(/[^0-9.]/g, ''));
                        if (!isNaN(currentValue) && currentValue > 0) {
                            const variation = (Math.random() - 0.5) * 0.02;
                            const newValue = currentValue * (1 + variation);
                            
                            if (el.textContent.includes('£')) {
                                if (newValue >= 1000000) {
                                    el.textContent = '£' + (newValue / 1000000).toFixed(1) + 'M';
                                } else if (newValue >= 1000) {
                                    el.textContent = '£' + (newValue / 1000).toFixed(1) + 'K';
                                } else {
                                    el.textContent = '£' + Math.floor(newValue).toLocaleString();
                                }
                            } else {
                                el.textContent = Math.floor(newValue).toLocaleString();
                            }
                        }
                    });
                    
                    // Update timestamp
                    const now = new Date();
                    const timeString = now.toTimeString().split(' ')[0];
                    document.querySelector('.status-indicator span').textContent = timeString;
                }, 3000);
            }
            
            initializeChatbot() {
                // Initialize chatbot functionality
                console.log('AI Chatbot initialized with MCP integration');
            }
        }
        
        // Global functions
        function toggleChatbot() {
            const panel = document.getElementById('chatbot-panel');
            const isOpen = panel.classList.contains('open');
            
            if (isOpen) {
                panel.classList.remove('open');
            } else {
                panel.classList.add('open');
            }
        }
        
        function handleChatInput(event) {
            if (event.key === 'Enter') {
                sendMessage();
            }
        }
        
        async function sendMessage() {
            const input = document.getElementById('chatbot-input');
            const message = input.value.trim();
            
            if (!message) return;
            
            const messagesContainer = document.getElementById('chatbot-messages');
            
            // Add user message
            const userMessage = document.createElement('div');
            userMessage.className = 'message user';
            userMessage.textContent = message;
            messagesContainer.appendChild(userMessage);
            
            // Clear input
            input.value = '';
            
            // Scroll to bottom
            messagesContainer.scrollTop = messagesContainer.scrollHeight;
            
            try {
                // Send to AI endpoint
                const response = await fetch('/api/ai/chat', {
                    method: 'POST',
                    headers: {
                        'Content-Type': 'application/json'
                    },
                    body: JSON.stringify({
                        message: message,
                        context: dashboard.currentSection
                    })
                });
                
                const data = await response.json();
                
                // Add AI response
                const aiMessage = document.createElement('div');
                aiMessage.className = 'message ai';
                aiMessage.textContent = data.data.response;
                messagesContainer.appendChild(aiMessage);
                
                // Scroll to bottom
                messagesContainer.scrollTop = messagesContainer.scrollHeight;
                
            } catch (error) {
                console.error('Chat error:', error);
                
                // Add error message
                const errorMessage = document.createElement('div');
                errorMessage.className = 'message ai';
                errorMessage.textContent = 'Sorry, I encountered an error. Please try again.';
                messagesContainer.appendChild(errorMessage);
                
                messagesContainer.scrollTop = messagesContainer.scrollHeight;
            }
        }
        
        function runForecast() {
            console.log('Running demand forecast...');
            // Implement forecast functionality
        }
        
        function analyzeCapital() {
            console.log('Analyzing working capital...');
            // Implement capital analysis
        }
        
        function whatIfAnalysis() {
            console.log('Running what-if analysis...');
            // Implement scenario analysis
        }
        
        // Initialize dashboard
        let dashboard;
        document.addEventListener('DOMContentLoaded', () => {
            dashboard = new AIEnterpriseDashboard();
        });
    </script>
</body>
</html>`;
}

// Main route - serve AI enterprise dashboard
app.get('*', (req, res) => {
  // Skip API routes
  if (req.path.startsWith('/api/') || req.path.startsWith('/health')) {
    return res.status(404).json({ 
      error: 'Not found',
      path: req.path,
      timestamp: new Date().toISOString()
    });
  }
  
<<<<<<< HEAD
  const indexPath = path.join(__dirname, '../dist/index.html');

  res.setHeader('Cache-Control', 'no-cache, no-store, must-revalidate');
  res.setHeader('Pragma', 'no-cache');
  res.setHeader('Expires', '0');

  // Prioritize serving React build if it exists
  if (fs.existsSync(indexPath)) {
    console.log('Serving React build from:', indexPath);
    res.sendFile(indexPath);
    return;
  }

  // Fallback to progressive HTML if no build exists
  console.log('React build not found, serving progressive HTML');
  const progressiveHTML = generateProgressiveHTML();
  res.setHeader('Content-Type', 'text/html; charset=utf-8');
  res.send(progressiveHTML);
=======
  console.log(`🤖 Serving AI enterprise dashboard for: ${req.path}`);
  
  const dashboardHTML = generateAIEnterpriseDashboard();
  
  res.setHeader('Content-Type', 'text/html; charset=utf-8');
  res.setHeader('Cache-Control', 'no-cache, no-store, must-revalidate');
  res.setHeader('Pragma', 'no-cache');
  res.setHeader('Expires', '0');
  res.setHeader('X-AI-Enterprise-Dashboard', 'true');
  res.setHeader('X-MCP-Enabled', 'true');
  
  res.send(dashboardHTML);
>>>>>>> 478a35a3
});

// Enhanced error handling
app.use((err, req, res, next) => {
  console.error('Server error:', err);
  
  if (req.path.startsWith('/api/')) {
    res.status(500).json({
      error: 'Internal server error',
      message: process.env.NODE_ENV === 'development' ? err.message : 'Something went wrong',
      timestamp: new Date().toISOString()
    });
  } else {
    const errorHTML = generateAIEnterpriseDashboard();
    res.status(500).send(errorHTML);
  }
});

// Start server
app.listen(PORT, '0.0.0.0', () => {
  console.log(`🤖 Sentia Manufacturing - AI ENTERPRISE DASHBOARD`);
  console.log(`✅ Server running on port ${PORT}`);
  console.log(`🌍 Environment: ${process.env.NODE_ENV || 'development'}`);
  console.log(`📊 Health endpoint: http://localhost:${PORT}/health`);
  console.log(`🚀 AI Features: Executive Dashboard, Demand Forecasting, Inventory Management, Production Tracking, Quality Control, Working Capital, What-If Analysis, Financial Reports`);
  console.log(`🤖 AI Chatbot: Enabled with MCP integration`);
  console.log(`🔗 MCP Server: ${process.env.MCP_SERVER_URL || 'https://mcp-server-tkyu.onrender.com'}`);
  console.log(`💼 World-class AI-enabled enterprise manufacturing dashboard ready!`);
});

export default app;<|MERGE_RESOLUTION|>--- conflicted
+++ resolved
@@ -4,12 +4,8 @@
 import cors from 'cors';
 import helmet from 'helmet';
 import compression from 'compression';
-<<<<<<< HEAD
 import { PrismaClient } from '@prisma/client';
 import fs from 'fs';
-=======
-
->>>>>>> 478a35a3
 // ES module compatibility
 const __filename = fileURLToPath(import.meta.url);
 const __dirname = path.dirname(__filename);
@@ -1284,39 +1280,26 @@
     });
   }
   
-<<<<<<< HEAD
   const indexPath = path.join(__dirname, '../dist/index.html');
 
-  res.setHeader('Cache-Control', 'no-cache, no-store, must-revalidate');
-  res.setHeader('Pragma', 'no-cache');
-  res.setHeader('Expires', '0');
-
-  // Prioritize serving React build if it exists
-  if (fs.existsSync(indexPath)) {
-    console.log('Serving React build from:', indexPath);
-    res.sendFile(indexPath);
-    return;
-  }
-
-  // Fallback to progressive HTML if no build exists
-  console.log('React build not found, serving progressive HTML');
-  const progressiveHTML = generateProgressiveHTML();
-  res.setHeader('Content-Type', 'text/html; charset=utf-8');
-  res.send(progressiveHTML);
-=======
-  console.log(`🤖 Serving AI enterprise dashboard for: ${req.path}`);
-  
-  const dashboardHTML = generateAIEnterpriseDashboard();
-  
-  res.setHeader('Content-Type', 'text/html; charset=utf-8');
   res.setHeader('Cache-Control', 'no-cache, no-store, must-revalidate');
   res.setHeader('Pragma', 'no-cache');
   res.setHeader('Expires', '0');
   res.setHeader('X-AI-Enterprise-Dashboard', 'true');
   res.setHeader('X-MCP-Enabled', 'true');
-  
+
+  // ALWAYS prioritize serving React build if it exists
+  if (fs.existsSync(indexPath)) {
+    console.log('Serving React build with AI chatbot from:', indexPath);
+    res.sendFile(indexPath);
+    return;
+  }
+
+  // Fallback to AI enterprise dashboard if no build exists
+  console.log(`🤖 React build not found, serving AI enterprise dashboard for: ${req.path}`);
+  const dashboardHTML = generateAIEnterpriseDashboard();
+  res.setHeader('Content-Type', 'text/html; charset=utf-8');
   res.send(dashboardHTML);
->>>>>>> 478a35a3
 });
 
 // Enhanced error handling
