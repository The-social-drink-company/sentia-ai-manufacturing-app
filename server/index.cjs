--- conflicted
+++ resolved
@@ -67,121 +67,9 @@
   });
 });
 
-<<<<<<< HEAD
-// REAL DATA API ENDPOINTS - NO MOCK DATA
-
-// Dashboard data endpoint with real enterprise data
-app.get('/api/dashboard/summary', async (req, res) => {
-  try {
-    const response = {
-      revenue: {
-        monthly: 2543000,
-        quarterly: 7850000,
-        yearly: 32400000,
-        growth: 12.3
-      },
-      workingCapital: {
-        current: 1945000,
-        ratio: 2.76,
-        cashFlow: 850000,
-        daysReceivable: 45
-      },
-      production: {
-        efficiency: 94.2,
-        unitsProduced: 12543,
-        defectRate: 0.8,
-        oeeScore: 87.5
-      },
-      inventory: {
-        value: 1234000,
-        turnover: 4.2,
-        skuCount: 342,
-        lowStock: 8
-      },
-      financial: {
-        grossMargin: 42.3,
-        netMargin: 18.7,
-        ebitda: 485000,
-        roi: 23.4
-      },
-      timestamp: new Date().toISOString(),
-      dataSource: 'enterprise'
-    };
-
-    res.json(response);
-  } catch (error) {
-    console.error('Dashboard API Error:', error);
-    res.status(500).json({
-      error: 'Failed to fetch dashboard data',
-      message: error.message
-    });
-  }
-});
-
-// MCP Server status endpoint
-app.get('/api/mcp/status', async (req, res) => {
-  try {
-    const response = await fetch('https://mcp-server-tkyu.onrender.com/health', {
-      signal: AbortSignal.timeout(5000)
-    });
-
-    if (response.ok) {
-      const data = await response.json();
-      res.json({
-        connected: true,
-        ...data
-      });
-    } else {
-      res.json({
-        connected: false,
-        error: `MCP Server returned ${response.status}`,
-        url: 'https://mcp-server-tkyu.onrender.com'
-      });
-    }
-  } catch (error) {
-    res.json({
-      connected: false,
-      error: error.message,
-      url: 'https://mcp-server-tkyu.onrender.com'
-    });
-  }
-});
-
-// Enhanced health check endpoint
-app.get('/health', async (req, res) => {
-  const health = {
-    status: 'healthy',
-    service: 'sentia-manufacturing-dashboard',
-    version: '2.0.0-enterprise-real-data',
-    environment: process.env.NODE_ENV || 'development',
-    timestamp: new Date().toISOString(),
-    uptime: process.uptime(),
-    memory: process.memoryUsage(),
-    checks: {}
-  };
-
-  // Check MCP server
-  try {
-    const mcpResponse = await fetch('https://mcp-server-tkyu.onrender.com/health', {
-      signal: AbortSignal.timeout(3000)
-    });
-    health.checks.mcp_server = {
-      status: mcpResponse.ok ? 'healthy' : 'degraded',
-      latency: Date.now()
-    };
-  } catch (error) {
-    health.checks.mcp_server = {
-      status: 'unhealthy',
-      error: error.message
-    };
-  }
-
-  res.json(health);
-=======
 // Serve the main application
 app.get('*', (req, res) => {
   res.sendFile(path.join(__dirname, '../dist/index.html'));
->>>>>>> 426d6ec3
 });
 
 app.listen(PORT, '0.0.0.0', () => {
