import React from 'react';
import { useQuery, useQueryClient } from '@tanstack/react-query';
import { useSSE } from '@/hooks/useSSE';
import { useNavigate } from 'react-router-dom';
import {
  Activity,
  AlertTriangle,
  CheckCircle,
  Clock,
  TrendingUp,
  TrendingDown,
  Gauge,
  Package,
  AlertCircle,
} from 'lucide-react';

/**
 * ProductionDashboard Component
 *
 * Main production monitoring interface with:
 * - Active jobs board (summary view)
 * - OEE metrics (Availability, Performance, Quality)
 * - Downtime tracker
 * - Quality metrics (First Pass Yield, Defect Rate)
 * - Real-time updates via SSE
 */
function ProductionDashboard() {
  const navigate = useNavigate();
  const queryClient = useQueryClient();

  // Fetch production overview data
  const { data: overviewData, isLoading } = useQuery({
    queryKey: ['production', 'overview'],
    queryFn: async () => {
      const response = await fetch('/api/v1/production/overview');
      if (!response.ok) throw new Error('Failed to fetch production overview');
      const result = await response.json();
      return result.data;
    },
    refetchInterval: 30000, // Refetch every 30 seconds as fallback
  });

  // SSE for real-time production updates
<<<<<<< HEAD
    const { connected } = useSSE('production', {
=======
  const { connected } = useSSE('production', {
>>>>>>> c3b0ba4c
    enabled: true,
    onMessage: (message) => {
      // Invalidate queries based on update type
      if (message.type === 'job:status') {
        queryClient.invalidateQueries(['production', 'overview']);
        queryClient.invalidateQueries(['production', 'jobs']);
      }
      if (message.type === 'oee:update') {
        queryClient.invalidateQueries(['production', 'overview']);
        queryClient.invalidateQueries(['production', 'oee']);
      }
      if (message.type === 'downtime:event') {
        queryClient.invalidateQueries(['production', 'overview']);
        queryClient.invalidateQueries(['production', 'downtime']);
      }
      if (message.type === 'quality:alert') {
        queryClient.invalidateQueries(['production', 'overview']);
        queryClient.invalidateQueries(['production', 'quality']);
      }
    },
  });

  if (isLoading) {
    return (
      <div className="min-h-screen bg-gray-50 p-6 flex items-center justify-center">
        <div className="text-center">
          <div className="w-12 h-12 border-4 border-blue-600 border-t-transparent rounded-full animate-spin mx-auto mb-4" />
          <p className="text-gray-600">Loading production dashboard...</p>
        </div>
      </div>
    );
  }

  const {
    activeJobs = [],
    oee = {},
    downtime = {},
    quality = {},
    alerts = [],
  } = overviewData || {};

  return (
    <div className="min-h-screen bg-gray-50 p-6">
      {/* Header */}
      <div className="mb-6">
        <div className="flex items-center justify-between">
          <div>
            <h1 className="text-3xl font-bold text-gray-900">Production Dashboard</h1>
            <p className="text-gray-600 mt-1">
              Real-time manufacturing operations monitoring • Target OEE: &gt;85%
            </p>
          </div>
          <div className="flex items-center gap-3">
            {/* SSE Status Indicator */}
            <div className="flex items-center gap-2 px-3 py-2 bg-white rounded-lg border border-gray-200">
              <div className={`w-3 h-3 rounded-full ${connected ? 'bg-green-500 animate-pulse' : 'bg-red-500'}`} />
              <span className="text-sm text-gray-700">
                {connected ? 'Live' : 'Disconnected'}
              </span>
            </div>
          </div>
        </div>
      </div>

      {/* Critical Alerts */}
      {alerts.length > 0 && (
        <div className="mb-6 bg-red-50 border-2 border-red-500 rounded-lg p-4">
          <div className="flex items-start gap-3">
            <AlertTriangle className="w-6 h-6 text-red-600 flex-shrink-0 mt-0.5" />
            <div className="flex-1">
              <h2 className="text-lg font-semibold text-red-900 mb-2">
                {alerts.length} Critical Alert{alerts.length > 1 ? 's' : ''}
              </h2>
              <div className="space-y-2">
                {alerts.slice(0, 3).map((alert, index) => (
                  <div key={index} className="flex items-center justify-between bg-white rounded p-3">
                    <div>
                      <p className="font-medium text-red-900">{alert.title}</p>
                      <p className="text-sm text-red-700">{alert.description}</p>
                    </div>
                    <button
                      onClick={() => navigate(alert.actionUrl)}
                      className="px-3 py-1 bg-red-600 text-white rounded hover:bg-red-700 text-sm font-medium"
                    >
                      {alert.actionLabel || 'View'}
                    </button>
                  </div>
                ))}
              </div>
            </div>
          </div>
        </div>
      )}

      {/* OEE Summary Cards */}
      <div className="grid md:grid-cols-4 gap-4 mb-6">
        <OEECard
          label="Overall OEE"
          value={oee.overall || 0}
          target={85}
          icon={Gauge}
          trend={oee.trend}
          onClick={() => navigate('/production/oee')}
        />
        <OEECard
          label="Availability"
          value={oee.availability || 0}
          target={90}
          icon={Clock}
          trend={oee.availabilityTrend}
          onClick={() => navigate('/production/oee')}
        />
        <OEECard
          label="Performance"
          value={oee.performance || 0}
          target={95}
          icon={TrendingUp}
          trend={oee.performanceTrend}
          onClick={() => navigate('/production/oee')}
        />
        <OEECard
          label="Quality"
          value={oee.quality || 0}
          target={99}
          icon={CheckCircle}
          trend={oee.qualityTrend}
          onClick={() => navigate('/production/quality')}
        />
      </div>

      <div className="grid lg:grid-cols-3 gap-6">
        {/* Active Jobs Summary */}
        <div className="lg:col-span-2 space-y-6">
          {/* Active Jobs Board */}
          <div className="bg-white rounded-lg shadow">
            <div className="p-6 border-b border-gray-200">
              <div className="flex items-center justify-between">
                <h2 className="text-lg font-semibold text-gray-900">Active Production Jobs</h2>
                <button
                  onClick={() => navigate('/production/jobs')}
                  className="px-4 py-2 bg-blue-600 text-white rounded-lg hover:bg-blue-700 transition-colors text-sm font-medium"
                >
                  View Job Board
                </button>
              </div>
            </div>
            <div className="p-6">
              {activeJobs.length === 0 ? (
                <div className="text-center py-12">
                  <Package className="w-12 h-12 text-gray-300 mx-auto mb-3" />
                  <p className="text-gray-500">No active production jobs</p>
                </div>
              ) : (
                <div className="grid md:grid-cols-2 gap-4">
                  {activeJobs.slice(0, 4).map((job) => (
                    <JobCard
                      key={job.id}
                      job={job}
                      onClick={() => navigate(`/production/jobs/${job.id}`)}
                    />
                  ))}
                </div>
              )}
              {activeJobs.length > 4 && (
                <div className="mt-4 text-center">
                  <button
                    onClick={() => navigate('/production/jobs')}
                    className="text-sm text-blue-600 hover:text-blue-700 font-medium"
                  >
                    View all {activeJobs.length} active jobs →
                  </button>
                </div>
              )}
            </div>
          </div>

          {/* Quality Metrics Summary */}
          <div className="bg-white rounded-lg shadow">
            <div className="p-6 border-b border-gray-200">
              <div className="flex items-center justify-between">
                <h2 className="text-lg font-semibold text-gray-900">Quality Metrics</h2>
                <button
                  onClick={() => navigate('/production/quality')}
                  className="text-sm text-blue-600 hover:text-blue-700 font-medium"
                >
                  View Details →
                </button>
              </div>
            </div>
            <div className="p-6">
              <div className="grid md:grid-cols-3 gap-4">
                <MetricCard
                  label="First Pass Yield"
                  value={`${quality.fpy || 0}%`}
                  target={95}
                  actual={quality.fpy || 0}
                  status={getQualityStatus(quality.fpy, 95)}
                />
                <MetricCard
                  label="Defect Rate"
                  value={`${quality.defectRate || 0}%`}
                  target={2}
                  actual={quality.defectRate || 0}
                  status={getQualityStatus(100 - quality.defectRate, 98)}
                  inverse
                />
                <MetricCard
                  label="Scrap Rate"
                  value={`${quality.scrapRate || 0}%`}
                  target={1}
                  actual={quality.scrapRate || 0}
                  status={getQualityStatus(100 - quality.scrapRate, 99)}
                  inverse
                />
              </div>
            </div>
          </div>
        </div>

        {/* Sidebar */}
        <div className="space-y-6">
          {/* Downtime Summary */}
          <div className="bg-white rounded-lg shadow">
            <div className="p-6 border-b border-gray-200">
              <div className="flex items-center justify-between">
                <h2 className="text-lg font-semibold text-gray-900">Downtime</h2>
                <button
                  onClick={() => navigate('/production/downtime')}
                  className="text-sm text-blue-600 hover:text-blue-700 font-medium"
                >
                  View All →
                </button>
              </div>
            </div>
            <div className="p-6">
              <div className="mb-4">
                <div className="flex items-baseline gap-2 mb-1">
                  <span className="text-3xl font-bold text-gray-900">
                    {downtime.totalMinutes || 0}
                  </span>
                  <span className="text-gray-600">min</span>
                </div>
                <p className="text-sm text-gray-600">Total downtime today</p>
              </div>

              {downtime.events && downtime.events.length > 0 ? (
                <div className="space-y-2">
                  <p className="text-sm font-medium text-gray-700 mb-2">Recent Events</p>
                  {downtime.events.slice(0, 3).map((event, index) => (
                    <div key={index} className="flex items-start gap-2 p-2 bg-gray-50 rounded">
                      <AlertCircle className={`w-4 h-4 flex-shrink-0 mt-0.5 ${getSeverityColor(event.severity)}`} />
                      <div className="flex-1 min-w-0">
                        <p className="text-sm font-medium text-gray-900 truncate">
                          {event.reason}
                        </p>
                        <p className="text-xs text-gray-600">{event.duration} min</p>
                      </div>
                    </div>
                  ))}
                </div>
              ) : (
                <p className="text-sm text-gray-500">No downtime events today</p>
              )}
            </div>
          </div>

          {/* Quick Actions */}
          <div className="bg-white rounded-lg shadow p-6">
            <h2 className="text-lg font-semibold text-gray-900 mb-4">Quick Actions</h2>
            <div className="space-y-2">
              <ActionButton
                label="View Job Board"
                onClick={() => navigate('/production/jobs')}
              />
              <ActionButton
                label="OEE Dashboard"
                onClick={() => navigate('/production/oee')}
              />
              <ActionButton
                label="Downtime Tracker"
                onClick={() => navigate('/production/downtime')}
              />
              <ActionButton
                label="Quality Metrics"
                onClick={() => navigate('/production/quality')}
              />
              <ActionButton
                label="Maintenance Schedule"
                onClick={() => navigate('/production/maintenance')}
              />
            </div>
          </div>
        </div>
      </div>
    </div>
  );
}

/**
 * OEECard Component
 */
function OEECard({ label, value, target, icon: Icon, trend, onClick }) {
  const percentage = value;
  const status = getOEEStatus(percentage, target);
  const trendValue = trend?.value || 0;
  const trendDirection = trendValue > 0 ? 'up' : trendValue < 0 ? 'down' : 'neutral';

  const statusColors = {
    excellent: 'border-green-500 bg-green-50',
    good: 'border-blue-500 bg-blue-50',
    warning: 'border-yellow-500 bg-yellow-50',
    critical: 'border-red-500 bg-red-50',
  };

  return (
    <button
      onClick={onClick}
      className={`p-6 rounded-lg border-2 text-left transition-all hover:shadow-lg ${statusColors[status]}`}
    >
      <div className="flex items-center justify-between mb-3">
        <Icon className="w-6 h-6 text-gray-700" />
        <span className="text-xs font-semibold text-gray-600">Target: {target}%</span>
      </div>
      <p className="text-sm font-medium text-gray-700 mb-1">{label}</p>
      <div className="flex items-baseline gap-2">
        <span className="text-3xl font-bold text-gray-900">{percentage.toFixed(1)}%</span>
        {trendDirection !== 'neutral' && (
          <span className={`text-sm font-medium flex items-center gap-1 ${trendDirection === 'up' ? 'text-green-600' : 'text-red-600'}`}>
            {trendDirection === 'up' ? <TrendingUp className="w-4 h-4" /> : <TrendingDown className="w-4 h-4" />}
            {Math.abs(trendValue).toFixed(1)}%
          </span>
        )}
      </div>
    </button>
  );
}

/**
 * JobCard Component
 */
function JobCard({ job, onClick }) {
  const statusConfig = {
    scheduled: { label: 'Scheduled', className: 'bg-gray-100 text-gray-800' },
    in_progress: { label: 'In Progress', className: 'bg-blue-100 text-blue-800' },
    completed: { label: 'Completed', className: 'bg-green-100 text-green-800' },
    failed: { label: 'Failed', className: 'bg-red-100 text-red-800' },
    paused: { label: 'Paused', className: 'bg-yellow-100 text-yellow-800' },
  };

  const config = statusConfig[job.status] || statusConfig.scheduled;

  return (
    <button
      onClick={onClick}
      className="w-full p-4 bg-gray-50 hover:bg-gray-100 rounded-lg border border-gray-200 text-left transition-colors"
    >
      <div className="flex items-start justify-between mb-2">
        <div>
          <p className="font-semibold text-gray-900">{job.name}</p>
          <p className="text-sm text-gray-600">{job.productName}</p>
        </div>
        <span className={`px-2 py-1 rounded text-xs font-semibold ${config.className}`}>
          {config.label}
        </span>
      </div>
      <div className="flex items-center justify-between text-sm">
        <span className="text-gray-600">
          {job.completedUnits || 0} / {job.targetUnits} units
        </span>
        <span className="font-semibold text-gray-900">
          {job.progress || 0}%
        </span>
      </div>
      {job.status === 'in_progress' && (
        <div className="mt-2 w-full bg-gray-200 rounded-full h-2">
          <div
            className="bg-blue-600 h-2 rounded-full transition-all"
            style={{ width: `${job.progress || 0}%` }}
          />
        </div>
      )}
    </button>
  );
}

/**
 * MetricCard Component
 */
function MetricCard({ label, value, target, status, inverse = false }) {
  const statusColors = {
    excellent: 'text-green-600',
    good: 'text-blue-600',
    warning: 'text-yellow-600',
    critical: 'text-red-600',
  };

  return (
    <div className="p-4 bg-gray-50 rounded-lg">
      <p className="text-sm text-gray-600 mb-1">{label}</p>
      <p className={`text-2xl font-bold ${statusColors[status]}`}>{value}</p>
      <p className="text-xs text-gray-500 mt-1">
        Target: {inverse ? '<' : '>'}{target}%
      </p>
    </div>
  );
}

/**
 * ActionButton Component
 */
function ActionButton({ label, onClick }) {
  return (
    <button
      onClick={onClick}
      className="w-full py-2 px-4 bg-gray-100 hover:bg-gray-200 rounded-lg text-left font-medium text-gray-700 transition-colors"
    >
      {label}
    </button>
  );
}

/**
 * Helper Functions
 */

function getOEEStatus(value, target) {
  if (value >= target) return 'excellent';
  if (value >= target * 0.95) return 'good';
  if (value >= target * 0.85) return 'warning';
  return 'critical';
}

function getQualityStatus(value, target) {
  if (value >= target) return 'excellent';
  if (value >= target * 0.98) return 'good';
  if (value >= target * 0.95) return 'warning';
  return 'critical';
}

function getSeverityColor(severity) {
  const colors = {
    low: 'text-blue-600',
    medium: 'text-yellow-600',
    high: 'text-orange-600',
    critical: 'text-red-600',
  };
  return colors[severity] || colors.medium;
}

export default ProductionDashboard;<|MERGE_RESOLUTION|>--- conflicted
+++ resolved
@@ -41,11 +41,7 @@
   });
 
   // SSE for real-time production updates
-<<<<<<< HEAD
-    const { connected } = useSSE('production', {
-=======
   const { connected } = useSSE('production', {
->>>>>>> c3b0ba4c
     enabled: true,
     onMessage: (message) => {
       // Invalidate queries based on update type
