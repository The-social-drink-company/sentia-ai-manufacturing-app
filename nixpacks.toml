--- conflicted
+++ resolved
@@ -10,18 +10,7 @@
 [phases.start]
 cmd = 'node server.js'
 
-# DO NOT OVERRIDE RAILWAY ENVIRONMENT VARIABLES
-# Let Railway set NODE_ENV per environment:
-# - development: NODE_ENV=development
-# - testing: NODE_ENV=testing  
-# - production: NODE_ENV=production
-
 [variables]
-<<<<<<< HEAD
-NODE_ENV = '$NODE_ENV'
-=======
->>>>>>> 0acfb568
+NODE_ENV = 'production'
 PORT = '$PORT'
-
-[providers]
-static = false+RAILWAY_ENVIRONMENT = 'production'