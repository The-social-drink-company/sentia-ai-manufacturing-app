--- conflicted
+++ resolved
@@ -1,10 +1,6 @@
 import React, { Suspense, lazy } from 'react'
 import { BrowserRouter as Router, Routes, Route, Navigate, useSearchParams } from 'react-router-dom'
-<<<<<<< HEAD
-import { SignedIn, SignedOut, RedirectToSignIn, SignInButton, UserButton, ClerkProvider } from '@clerk/clerk-react'
-=======
 import { ClerkProvider, SignedIn, SignedOut, RedirectToSignIn, SignInButton, UserButton } from '@clerk/clerk-react'
->>>>>>> 0338828c
 import { QueryClient, QueryClientProvider } from '@tanstack/react-query'
 import { ReactQueryDevtools } from '@tanstack/react-query-devtools'
 import { ErrorBoundary } from 'react-error-boundary'
