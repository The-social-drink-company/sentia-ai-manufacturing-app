--- conflicted
+++ resolved
@@ -23,11 +23,7 @@
     return next();
   }
 
-<<<<<<< HEAD
-  // In production or when Clerk keys are available, use Clerk's requirement middleware
-=======
   // In production or when Clerk keys are available, use Clerk's requireAuth middleware
->>>>>>> dd4f6dbe
   return requireAuth()(req, res, (err) => {
     if (err) {
       console.error('Clerk authentication error:', err);
