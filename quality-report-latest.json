--- conflicted
+++ resolved
@@ -1,16 +1,6 @@
 {
-<<<<<<< HEAD
-<<<<<<< HEAD
-  "timestamp": "2025-09-05T10:11:57.159Z",
-  "cycle": 8,
-=======
-  "timestamp": "2025-09-05T11:02:09.566Z",
-  "cycle": 13,
->>>>>>> 0fe789259365b46f21b84b2a9395c6af295ce12b
-=======
   "timestamp": "2025-09-05T19:26:13.284Z",
   "cycle": 5,
->>>>>>> 337e20a7
   "qualityScore": 87,
   "summary": {
     "totalTests": 41,
@@ -433,15 +423,7 @@
     "production": {
       "url": "https://sentia-manufacturing-dashboard-production.up.railway.app",
       "accessible": true,
-<<<<<<< HEAD
-<<<<<<< HEAD
-      "responseTime": 109,
-=======
-      "responseTime": 329,
->>>>>>> 0fe789259365b46f21b84b2a9395c6af295ce12b
-=======
       "responseTime": 108,
->>>>>>> 337e20a7
       "statusCode": 200,
       "features": {
         "dashboard": true,
@@ -456,15 +438,7 @@
     "development": {
       "url": "https://sentia-manufacturing-dashboard-development.up.railway.app",
       "accessible": true,
-<<<<<<< HEAD
-<<<<<<< HEAD
-      "responseTime": 272,
-=======
-      "responseTime": 127,
->>>>>>> 0fe789259365b46f21b84b2a9395c6af295ce12b
-=======
       "responseTime": 247,
->>>>>>> 337e20a7
       "statusCode": 200,
       "features": {
         "dashboard": true,
@@ -479,15 +453,7 @@
     "test": {
       "url": "https://sentiatest.financeflo.ai",
       "accessible": true,
-<<<<<<< HEAD
-<<<<<<< HEAD
-      "responseTime": 348,
-=======
-      "responseTime": 189,
->>>>>>> 0fe789259365b46f21b84b2a9395c6af295ce12b
-=======
       "responseTime": 340,
->>>>>>> 337e20a7
       "statusCode": 200,
       "features": {
         "dashboard": true,
@@ -502,13 +468,8 @@
     "local": {
       "url": "http://localhost:3002",
       "accessible": false,
-<<<<<<< HEAD
-      "responseTime": 1,
-      "statusCode": 0,
-=======
       "responseTime": 2,
       "statusCode": 404,
->>>>>>> 337e20a7
       "features": {
         "dashboard": false,
         "authentication": false,
