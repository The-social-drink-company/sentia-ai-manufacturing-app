import React from 'react';
import { ClerkProvider, SignedIn, SignedOut, RedirectToSignIn, UserButton, useUser } from '@clerk/clerk-react';
import { BrowserRouter as Router, Routes, Route, Navigate } from 'react-router-dom';
import EnhancedDashboard from './pages/EnhancedDashboard';
import WorkingCapital from './components/WorkingCapital';
import WhatIfAnalysis from './components/analytics/WhatIfAnalysis';
import AdminPanel from './pages/AdminPanel';
import Header from './components/layout/Header';
import Sidebar from './components/layout/Sidebar';
import './index.css';

// NUCLEAR CLERK PRO CONFIGURATION - BRUTAL AUTHENTICATION
const clerkPubKey = import.meta.env.VITE_CLERK_PUBLISHABLE_KEY || 'pk_test_Z3VpZGluZy1zbG90aC04Ni5jbGVyay5hY2NvdW50cy5kZXYk';

// Enterprise Layout with Full Navigation
const EnterpriseLayout = ({ children }) => {
<<<<<<< HEAD
  const [user, setUser] = React.useState(null);
  const [session, setSession] = React.useState(null);
  const [isLoading, setIsLoading] = React.useState(true);

  React.useEffect(() => {
    const initializeAuth = () => {
      try {
        // Check if user is authenticated
        const userData = localStorage.getItem('user');
        const sessionData = localStorage.getItem('session');
        
        if (userData && sessionData) {
          const parsedUser = JSON.parse(userData);
          const parsedSession = JSON.parse(sessionData);
          
          // Check if session is still valid
          if (new Date(parsedSession.expires) > new Date()) {
            setUser(parsedUser);
            setSession(parsedSession);
            setIsLoading(false);
            return;
          } else {
            // Session expired, clean up
            localStorage.removeItem('user');
            localStorage.removeItem('session');
          }
        }

        // PRODUCTION AUTHENTICATION FIX: Auto-authenticate for all production/hosted environments
        const isProductionEnvironment = 
          window.location.hostname.includes('sentiaprod') || 
          window.location.hostname.includes('financeflo.ai') || 
          window.location.hostname.includes('railway.app') ||
          window.location.hostname.includes('production') ||
          window.location.hostname.includes('testing') ||
          window.location.hostname.includes('development') ||
          (window.location.hostname !== 'localhost' && window.location.hostname !== '127.0.0.1');

        if (isProductionEnvironment) {
          const productionUser = {
            id: 'production-admin-user',
            email: 'paul.roberts@sentiaspirits.com',
            name: 'Paul Roberts',
            role: 'admin',
            permissions: ['read', 'write', 'admin', 'export', 'working-capital', 'what-if-analysis'],
            company: 'Sentia Spirits',
            authenticated: true
          };

          const productionSession = {
            token: 'prod-session-' + Date.now(),
            isAuthenticated: true,
            expires: new Date(Date.now() + 7 * 24 * 60 * 60 * 1000).toISOString(),
            environment: 'production'
          };

          localStorage.setItem('user', JSON.stringify(productionUser));
          localStorage.setItem('session', JSON.stringify(productionSession));
          setUser(productionUser);
          setSession(productionSession);
          setIsLoading(false);
          
          // Auto-redirect to dashboard if on root path or signin
          if (window.location.pathname === '/' || window.location.pathname === '/auth/signin') {
            setTimeout(() => {
              window.location.href = '/dashboard';
            }, 500);
          }
          return;
        }

        // For non-production, redirect to signin
        setIsLoading(false);
        setTimeout(() => {
          window.location.href = '/auth/signin';
        }, 1000);

      } catch (error) {
        console.error('Auth initialization error:', error);
        setIsLoading(false);
        setTimeout(() => {
          window.location.href = '/auth/signin';
        }, 1000);
      }
    };

    initializeAuth();
  }, []);

  const handleLogout = () => {
    localStorage.removeItem('user');
    localStorage.removeItem('session');
    window.location.href = '/';
  };

  if (isLoading) {
    return (
      <div className="min-h-screen bg-gray-50 flex items-center justify-center">
        <div className="text-center">
          <LoadingSpinner />
          <p className="mt-4 text-gray-600">Loading Sentia Manufacturing Dashboard...</p>
        </div>
      </div>
    );
  }

  if (!user || !session) {
    return (
      <div className="min-h-screen bg-gray-50 flex items-center justify-center">
        <div className="text-center">
          <LoadingSpinner />
          <p className="mt-4 text-gray-600">Redirecting to sign in...</p>
        </div>
      </div>
    );
  }

=======
>>>>>>> 2916beb6
  return (
    <div className="min-h-screen bg-gray-50 dark:bg-gray-900">
      <Header />
      <div className="flex">
        <Sidebar />
        <main className="flex-1 ml-64 p-6">
          {children}
        </main>
      </div>
    </div>
  );
};

// Protected Routes Component
const ProtectedRoute = ({ children }) => {
  const { isSignedIn, isLoaded } = useUser();
  
  if (!isLoaded) {
    return (
      <div className="flex items-center justify-center min-h-screen">
        <div className="animate-spin rounded-full h-32 w-32 border-b-2 border-blue-600"></div>
      </div>
    );
  }
  
  if (!isSignedIn) {
    return <RedirectToSignIn />;
  }
  
  return children;
};

// Main App Component with NUCLEAR CLERK INTEGRATION
function App() {
  return (
<<<<<<< HEAD
    <Router>
      <div className="min-h-screen">
        <Suspense fallback={<LoadingSpinner />}>
          <Routes>
            <Route path="/auth/signin" element={<SimpleSignIn />} />
            <Route path="/auth/signup" element={<SimpleSignUp />} />
            <Route path="/auth/microsoft/callback" element={<MicrosoftCallbackPage />} />
            <Route path="/dashboard" element={<EnterpriseLayout><SimpleDashboard /></EnterpriseLayout>} />
            <Route path="/working-capital" element={<EnterpriseLayout><WorkingCapital /></EnterpriseLayout>} />
            <Route path="/what-if" element={<EnterpriseLayout><WhatIfAnalysis /></EnterpriseLayout>} />
            <Route path="/admin" element={<EnterpriseLayout><AdminPanel /></EnterpriseLayout>} />
            <Route path="/analytics" element={<EnterpriseLayout><EnhancedDashboard /></EnterpriseLayout>} />
            <Route path="/forecasting" element={<EnterpriseLayout><EnhancedDashboard /></EnterpriseLayout>} />
            <Route path="/inventory" element={<EnterpriseLayout><EnhancedDashboard /></EnterpriseLayout>} />
            <Route path="/production" element={<EnterpriseLayout><EnhancedDashboard /></EnterpriseLayout>} />
            <Route path="/quality" element={<EnterpriseLayout><EnhancedDashboard /></EnterpriseLayout>} />
            <Route path="/" element={
              window.location.hostname.includes('sentiaprod') || 
              window.location.hostname.includes('financeflo.ai') || 
              window.location.hostname.includes('railway.app') ||
              (window.location.hostname !== 'localhost' && window.location.hostname !== '127.0.0.1')
                ? <EnterpriseLayout><SimpleDashboard /></EnterpriseLayout>
                : <LandingPage />
            } />
            <Route path="*" element={<div className="text-center py-20">Page not found</div>} />
          </Routes>
        </Suspense>
      </div>
    </Router>
=======
    <ClerkProvider publishableKey={clerkPubKey}>
      <Router>
        <div className="App">
          {/* SIGNED IN USERS GET FULL ACCESS */}
          <SignedIn>
            <Routes>
              {/* FULL ENTERPRISE DASHBOARD - ALL FEATURES */}
              <Route 
                path="/dashboard" 
                element={
                  <ProtectedRoute>
                    <EnterpriseLayout>
                      <EnhancedDashboard />
                    </EnterpriseLayout>
                  </ProtectedRoute>
                } 
              />
              
              {/* WORKING CAPITAL - FULL ACCESS */}
              <Route 
                path="/working-capital" 
                element={
                  <ProtectedRoute>
                    <EnterpriseLayout>
                      <WorkingCapital />
                    </EnterpriseLayout>
                  </ProtectedRoute>
                } 
              />
              
              {/* WHAT-IF ANALYSIS - FULL ACCESS */}
              <Route 
                path="/what-if" 
                element={
                  <ProtectedRoute>
                    <EnterpriseLayout>
                      <WhatIfAnalysis />
                    </EnterpriseLayout>
                  </ProtectedRoute>
                } 
              />
              
              {/* ADMIN PANEL - FULL ACCESS */}
              <Route 
                path="/admin" 
                element={
                  <ProtectedRoute>
                    <EnterpriseLayout>
                      <AdminPanel />
                    </EnterpriseLayout>
                  </ProtectedRoute>
                } 
              />
              
              {/* ALL OTHER ENTERPRISE ROUTES */}
              <Route 
                path="/analytics" 
                element={
                  <ProtectedRoute>
                    <EnterpriseLayout>
                      <EnhancedDashboard />
                    </EnterpriseLayout>
                  </ProtectedRoute>
                } 
              />
              <Route 
                path="/forecasting" 
                element={
                  <ProtectedRoute>
                    <EnterpriseLayout>
                      <EnhancedDashboard />
                    </EnterpriseLayout>
                  </ProtectedRoute>
                } 
              />
              <Route 
                path="/inventory" 
                element={
                  <ProtectedRoute>
                    <EnterpriseLayout>
                      <EnhancedDashboard />
                    </EnterpriseLayout>
                  </ProtectedRoute>
                } 
              />
              <Route 
                path="/production" 
                element={
                  <ProtectedRoute>
                    <EnterpriseLayout>
                      <EnhancedDashboard />
                    </EnterpriseLayout>
                  </ProtectedRoute>
                } 
              />
              <Route 
                path="/quality" 
                element={
                  <ProtectedRoute>
                    <EnterpriseLayout>
                      <EnhancedDashboard />
                    </EnterpriseLayout>
                  </ProtectedRoute>
                } 
              />
              
              {/* ROOT PATH - REDIRECT TO DASHBOARD */}
              <Route path="/" element={<Navigate to="/dashboard" replace />} />
              
              {/* 404 HANDLER */}
              <Route path="*" element={<Navigate to="/dashboard" replace />} />
            </Routes>
          </SignedIn>
          
          {/* SIGNED OUT USERS - REDIRECT TO SIGN IN */}
          <SignedOut>
            <RedirectToSignIn />
          </SignedOut>
        </div>
      </Router>
    </ClerkProvider>
>>>>>>> 2916beb6
  );
}

export default App;<|MERGE_RESOLUTION|>--- conflicted
+++ resolved
@@ -14,126 +14,6 @@
 
 // Enterprise Layout with Full Navigation
 const EnterpriseLayout = ({ children }) => {
-<<<<<<< HEAD
-  const [user, setUser] = React.useState(null);
-  const [session, setSession] = React.useState(null);
-  const [isLoading, setIsLoading] = React.useState(true);
-
-  React.useEffect(() => {
-    const initializeAuth = () => {
-      try {
-        // Check if user is authenticated
-        const userData = localStorage.getItem('user');
-        const sessionData = localStorage.getItem('session');
-        
-        if (userData && sessionData) {
-          const parsedUser = JSON.parse(userData);
-          const parsedSession = JSON.parse(sessionData);
-          
-          // Check if session is still valid
-          if (new Date(parsedSession.expires) > new Date()) {
-            setUser(parsedUser);
-            setSession(parsedSession);
-            setIsLoading(false);
-            return;
-          } else {
-            // Session expired, clean up
-            localStorage.removeItem('user');
-            localStorage.removeItem('session');
-          }
-        }
-
-        // PRODUCTION AUTHENTICATION FIX: Auto-authenticate for all production/hosted environments
-        const isProductionEnvironment = 
-          window.location.hostname.includes('sentiaprod') || 
-          window.location.hostname.includes('financeflo.ai') || 
-          window.location.hostname.includes('railway.app') ||
-          window.location.hostname.includes('production') ||
-          window.location.hostname.includes('testing') ||
-          window.location.hostname.includes('development') ||
-          (window.location.hostname !== 'localhost' && window.location.hostname !== '127.0.0.1');
-
-        if (isProductionEnvironment) {
-          const productionUser = {
-            id: 'production-admin-user',
-            email: 'paul.roberts@sentiaspirits.com',
-            name: 'Paul Roberts',
-            role: 'admin',
-            permissions: ['read', 'write', 'admin', 'export', 'working-capital', 'what-if-analysis'],
-            company: 'Sentia Spirits',
-            authenticated: true
-          };
-
-          const productionSession = {
-            token: 'prod-session-' + Date.now(),
-            isAuthenticated: true,
-            expires: new Date(Date.now() + 7 * 24 * 60 * 60 * 1000).toISOString(),
-            environment: 'production'
-          };
-
-          localStorage.setItem('user', JSON.stringify(productionUser));
-          localStorage.setItem('session', JSON.stringify(productionSession));
-          setUser(productionUser);
-          setSession(productionSession);
-          setIsLoading(false);
-          
-          // Auto-redirect to dashboard if on root path or signin
-          if (window.location.pathname === '/' || window.location.pathname === '/auth/signin') {
-            setTimeout(() => {
-              window.location.href = '/dashboard';
-            }, 500);
-          }
-          return;
-        }
-
-        // For non-production, redirect to signin
-        setIsLoading(false);
-        setTimeout(() => {
-          window.location.href = '/auth/signin';
-        }, 1000);
-
-      } catch (error) {
-        console.error('Auth initialization error:', error);
-        setIsLoading(false);
-        setTimeout(() => {
-          window.location.href = '/auth/signin';
-        }, 1000);
-      }
-    };
-
-    initializeAuth();
-  }, []);
-
-  const handleLogout = () => {
-    localStorage.removeItem('user');
-    localStorage.removeItem('session');
-    window.location.href = '/';
-  };
-
-  if (isLoading) {
-    return (
-      <div className="min-h-screen bg-gray-50 flex items-center justify-center">
-        <div className="text-center">
-          <LoadingSpinner />
-          <p className="mt-4 text-gray-600">Loading Sentia Manufacturing Dashboard...</p>
-        </div>
-      </div>
-    );
-  }
-
-  if (!user || !session) {
-    return (
-      <div className="min-h-screen bg-gray-50 flex items-center justify-center">
-        <div className="text-center">
-          <LoadingSpinner />
-          <p className="mt-4 text-gray-600">Redirecting to sign in...</p>
-        </div>
-      </div>
-    );
-  }
-
-=======
->>>>>>> 2916beb6
   return (
     <div className="min-h-screen bg-gray-50 dark:bg-gray-900">
       <Header />
@@ -169,37 +49,6 @@
 // Main App Component with NUCLEAR CLERK INTEGRATION
 function App() {
   return (
-<<<<<<< HEAD
-    <Router>
-      <div className="min-h-screen">
-        <Suspense fallback={<LoadingSpinner />}>
-          <Routes>
-            <Route path="/auth/signin" element={<SimpleSignIn />} />
-            <Route path="/auth/signup" element={<SimpleSignUp />} />
-            <Route path="/auth/microsoft/callback" element={<MicrosoftCallbackPage />} />
-            <Route path="/dashboard" element={<EnterpriseLayout><SimpleDashboard /></EnterpriseLayout>} />
-            <Route path="/working-capital" element={<EnterpriseLayout><WorkingCapital /></EnterpriseLayout>} />
-            <Route path="/what-if" element={<EnterpriseLayout><WhatIfAnalysis /></EnterpriseLayout>} />
-            <Route path="/admin" element={<EnterpriseLayout><AdminPanel /></EnterpriseLayout>} />
-            <Route path="/analytics" element={<EnterpriseLayout><EnhancedDashboard /></EnterpriseLayout>} />
-            <Route path="/forecasting" element={<EnterpriseLayout><EnhancedDashboard /></EnterpriseLayout>} />
-            <Route path="/inventory" element={<EnterpriseLayout><EnhancedDashboard /></EnterpriseLayout>} />
-            <Route path="/production" element={<EnterpriseLayout><EnhancedDashboard /></EnterpriseLayout>} />
-            <Route path="/quality" element={<EnterpriseLayout><EnhancedDashboard /></EnterpriseLayout>} />
-            <Route path="/" element={
-              window.location.hostname.includes('sentiaprod') || 
-              window.location.hostname.includes('financeflo.ai') || 
-              window.location.hostname.includes('railway.app') ||
-              (window.location.hostname !== 'localhost' && window.location.hostname !== '127.0.0.1')
-                ? <EnterpriseLayout><SimpleDashboard /></EnterpriseLayout>
-                : <LandingPage />
-            } />
-            <Route path="*" element={<div className="text-center py-20">Page not found</div>} />
-          </Routes>
-        </Suspense>
-      </div>
-    </Router>
-=======
     <ClerkProvider publishableKey={clerkPubKey}>
       <Router>
         <div className="App">
@@ -321,7 +170,6 @@
         </div>
       </Router>
     </ClerkProvider>
->>>>>>> 2916beb6
   );
 }
 
