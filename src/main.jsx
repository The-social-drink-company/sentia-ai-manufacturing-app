import { StrictMode, useEffect, useState } from 'react'
import { createRoot } from 'react-dom/client'
import { ClerkProvider } from '@clerk/clerk-react'
import './index.css'
<<<<<<< HEAD
import { AuthProvider } from './providers/AuthProvider.jsx'
import { logInfo, logError, logDebug } from './utils/logger.js'
import { devLog } from './utils/structuredLogger.js'
=======
import App from './App-enterprise.jsx'
import LandingPageMarketing from './components/LandingPageMarketing.jsx'
>>>>>>> 3bbaa6cc

// Global error handler
window.addEventListener('error', (event) => {
  console.error('[Global Error]', event.error)
  showErrorFallback('JavaScript Error', event.error.message)
})

window.addEventListener('unhandledrejection', (event) => {
  console.error('[Unhandled Promise Rejection]', event.reason)
  showErrorFallback('Promise Rejection', event.reason)
})

function showErrorFallback(title, message) {
  const root = document.getElementById('root')
  if (root && !root.innerHTML.includes('Configuration Error')) {
    root.innerHTML = `
      <div style="display: flex; min-height: 100vh; align-items: center; justify-content: center; background: #0f172a; color: #e2e8f0; font-family: system-ui;">
        <div style="text-align: center; max-width: 600px; padding: 2rem;">
          <h1 style="color: #ef4444; margin-bottom: 1rem;">${title}</h1>
          <p style="margin-bottom: 1rem;">${message}</p>
          <p style="font-size: 0.875rem; color: #94a3b8;">Check browser console for details.</p>
          <button onclick="window.location.reload()" style="margin-top: 1rem; padding: 0.5rem 1rem; background: #3b82f6; color: white; border: none; border-radius: 0.5rem; cursor: pointer;">Reload Page</button>
        </div>
      </div>
    `
  }
}

const publishableKey = import.meta.env.VITE_CLERK_PUBLISHABLE_KEY

const rootElement = document.getElementById('root')
if (!rootElement) {
  throw new Error('Root element not found')
}

export const RootApp = () => {
  const [bootConfig, setBootConfig] = useState(null)

  useEffect(() => {
    if (bootConfig?.targetPath) {
      window.history.replaceState({}, '', bootConfig.targetPath)
    }
  }, [bootConfig])

  if (!bootConfig) {
    return (
      <LandingPageMarketing
        onRequestSignIn={() => setBootConfig({ targetPath: '/sign-in' })}
        onRequestDemo={() => setBootConfig({ targetPath: '/landing?demo=1' })}
        onRequestContact={() => {
          window.location.href = 'mailto:sales@sentiamfg.com'
        }}
      />
    )
  }

  if (!publishableKey || publishableKey.length < 20) {
    console.error('[Clerk] Invalid VITE_CLERK_PUBLISHABLE_KEY:', publishableKey)
    console.log('[Clerk] Available environment variables:', Object.keys(import.meta.env))

    showErrorFallback('Authentication Configuration Error', 'Invalid or missing Clerk publishable key. Please check environment variables.')
    throw new Error('Invalid VITE_CLERK_PUBLISHABLE_KEY')
  }

  console.log('[Clerk] Initializing with publishable key:', `${publishableKey.substring(0, 20)}...`)
  console.log('[Clerk] Full key length:', publishableKey.length)
  console.log('[Clerk] Key ends with:', publishableKey.slice(-10))

  return (
    <ClerkProvider
      publishableKey={publishableKey}
      navigate={(to) => {
        window.location.href = to
      }}
      appearance={{
        baseTheme: undefined,
        variables: {
          colorPrimary: '#2563eb',
          colorTextOnPrimaryBackground: '#ffffff',
          colorBackground: '#ffffff',
          colorInputBackground: '#ffffff',
          colorInputText: '#1f2937',
          fontFamily: '"Inter", -apple-system, BlinkMacSystemFont, "Segoe UI", Roboto, sans-serif',
          borderRadius: '0.5rem'
        },
        elements: {
          card: {
            boxShadow: '0 10px 15px -3px rgb(0 0 0 / 0.1), 0 4px 6px -4px rgb(0 0 0 / 0.1)',
            border: '1px solid #e5e7eb'
          },
          headerTitle: {
            fontSize: '1.5rem',
            fontWeight: '600'
          },
          headerSubtitle: {
            color: '#6b7280'
          }
        }
      }}
    >
      <App />
    </ClerkProvider>
  )
}

createRoot(rootElement).render(
  <StrictMode>
    <RootApp />
  </StrictMode>
)<|MERGE_RESOLUTION|>--- conflicted
+++ resolved
@@ -2,14 +2,8 @@
 import { createRoot } from 'react-dom/client'
 import { ClerkProvider } from '@clerk/clerk-react'
 import './index.css'
-<<<<<<< HEAD
-import { AuthProvider } from './providers/AuthProvider.jsx'
-import { logInfo, logError, logDebug } from './utils/logger.js'
-import { devLog } from './utils/structuredLogger.js'
-=======
 import App from './App-enterprise.jsx'
 import LandingPageMarketing from './components/LandingPageMarketing.jsx'
->>>>>>> 3bbaa6cc
 
 // Global error handler
 window.addEventListener('error', (event) => {
