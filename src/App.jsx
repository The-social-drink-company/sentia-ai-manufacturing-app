import React, { Suspense, useEffect } from 'react';
import { BrowserRouter as Router, Routes, Route } from 'react-router-dom';
import { ClerkProvider, SignedIn, SignedOut, SignInButton } from '@clerk/clerk-react';
import { QueryClient, QueryClientProvider } from '@tanstack/react-query';
import { Toaster } from 'react-hot-toast';
import { SSEProvider } from './context/SSEProvider';
import { MicrosoftAuthProvider } from './contexts/MicrosoftAuthContext';
import { setupGlobalErrorHandling } from './utils/errorHandling';
import ErrorBoundary from './components/ErrorBoundary';
import './index.css';

// Import components
import Dashboard from './components/Dashboard';
import AdminPanel from './components/AdminPanel';
import WorkingCapital from './components/WorkingCapital';
import LandingPage from './components/LandingPage';
import LoadingSpinner from './components/LoadingSpinner';

// Manufacturing components
import ProductionTracking from './components/Manufacturing/ProductionTracking';
import QualityControl from './components/Manufacturing/QualityControl';
import InventoryManagement from './components/Manufacturing/InventoryManagement';

// Advanced components
import FileImportSystem from './components/DataImport/FileImportSystem';
import AIAnalyticsDashboard from './components/AI/AIAnalyticsDashboard';
import DemandForecasting from './components/forecasting/DemandForecasting';
import WhatIfAnalysis from './components/analytics/WhatIfAnalysis';
import TestMonitorDashboard from './pages/TestMonitorDashboard';

// Layout components
import EnterpriseLayout from './components/layout/EnterpriseLayout';

// Layout components
import EnterpriseLayout from './components/layout/EnterpriseLayout';

// Clerk configuration
const clerkPubKey = import.meta.env.VITE_CLERK_PUBLISHABLE_KEY;
const queryClient = new QueryClient({
  defaultOptions: {
    queries: {
      staleTime: 1000 * 60 * 5, // 5 minutes
      refetchOnWindowFocus: false,
    },
  },
});

function App() {
  // Setup global error handling
  useEffect(() => {
    setupGlobalErrorHandling();
  }, []);

  if (!clerkPubKey) {
    // eslint-disable-next-line no-console
    console.error("Missing VITE_CLERK_PUBLISHABLE_KEY environment variable");
    return <div>Authentication configuration error. Please check environment setup.</div>;
  }

  return (
    <ClerkProvider publishableKey={clerkPubKey}>
      <QueryClientProvider client={queryClient}>
        <MicrosoftAuthProvider>
        <SSEProvider>
        <ErrorBoundary>
        <Router>
          <div className="min-h-screen bg-gray-50">
            {/* Signed Out - Landing Page */}
            <SignedOut>
              {/* Simple header for signed out users */}
              <header className="bg-white shadow-sm border-b">
                <div className="max-w-7xl mx-auto px-4 sm:px-6 lg:px-8">
                  <div className="flex justify-between items-center py-4">
                    <div className="flex items-center space-x-4">
                      <h1 className="text-2xl font-bold bg-gradient-to-r from-blue-600 to-purple-600 bg-clip-text text-transparent">
                        🚀 SENTIA Dashboard
                      </h1>
                      <span className="text-sm text-gray-500">Manufacturing Intelligence Platform</span>
                    </div>
                    
                    <div className="flex items-center space-x-4">
                      <SignInButton>
                        <button className="px-4 py-2 bg-blue-600 text-white rounded-lg hover:bg-blue-700">
                          Sign In
                        </button>
                      </SignInButton>
                    </div>
                  </div>
                </div>
              </header>
              <LandingPage />
            </SignedOut>
            
<<<<<<< HEAD
=======
            {/* Public Test Monitor Route - No Auth Required */}
            <Suspense fallback={<LoadingSpinner />}>
              <Routes>
                <Route path="/test-monitor" element={<TestMonitorDashboard />} />
              </Routes>
            </Suspense>
            
>>>>>>> 76655ce5
            {/* Signed In - Enterprise Layout with Navigation */}
            <SignedIn>
              <EnterpriseLayout>
                <Suspense fallback={<LoadingSpinner />}>
                  <Routes>
                    <Route path="/" element={<Dashboard />} />
                    <Route path="/dashboard" element={<Dashboard />} />
                    <Route path="/admin" element={<AdminPanel />} />
                    <Route path="/working-capital" element={<WorkingCapital />} />
                    <Route path="/production" element={<ProductionTracking />} />
                    <Route path="/quality" element={<QualityControl />} />
                    <Route path="/inventory" element={<InventoryManagement />} />
                    <Route path="/data-import" element={<FileImportSystem />} />
                    <Route path="/ai-analytics" element={<AIAnalyticsDashboard />} />
                    <Route path="/forecasting" element={<DemandForecasting />} />
                    <Route path="/analytics" element={<AIAnalyticsDashboard />} />
                    <Route path="/what-if" element={<WhatIfAnalysis />} />
                  </Routes>
                </Suspense>
              </EnterpriseLayout>
            </SignedIn>
          </div>
        </Router>
        <Toaster position="top-right" />
        </ErrorBoundary>
        </SSEProvider>
        </MicrosoftAuthProvider>
      </QueryClientProvider>
    </ClerkProvider>
  );
}

export default App;<|MERGE_RESOLUTION|>--- conflicted
+++ resolved
@@ -27,9 +27,6 @@
 import DemandForecasting from './components/forecasting/DemandForecasting';
 import WhatIfAnalysis from './components/analytics/WhatIfAnalysis';
 import TestMonitorDashboard from './pages/TestMonitorDashboard';
-
-// Layout components
-import EnterpriseLayout from './components/layout/EnterpriseLayout';
 
 // Layout components
 import EnterpriseLayout from './components/layout/EnterpriseLayout';
@@ -91,8 +88,6 @@
               <LandingPage />
             </SignedOut>
             
-<<<<<<< HEAD
-=======
             {/* Public Test Monitor Route - No Auth Required */}
             <Suspense fallback={<LoadingSpinner />}>
               <Routes>
@@ -100,7 +95,6 @@
               </Routes>
             </Suspense>
             
->>>>>>> 76655ce5
             {/* Signed In - Enterprise Layout with Navigation */}
             <SignedIn>
               <EnterpriseLayout>
