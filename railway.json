--- conflicted
+++ resolved
@@ -1,16 +1,13 @@
 {
   "$schema": "https://railway.app/railway.schema.json",
   "build": {
-<<<<<<< HEAD
     "builder": "DOCKERFILE"
-=======
-    "builder": "NIXPACKS",
-    "buildCommand": "npm ci --no-cache && npm run build"
->>>>>>> c651fdd4
   },
   "deploy": {
     "startCommand": "node server.js",
     "restartPolicyType": "ON_FAILURE",
-    "restartPolicyMaxRetries": 3
+    "restartPolicyMaxRetries": 3,
+    "healthcheckPath": "/api/health",
+    "healthcheckTimeout": 300
   }
 }