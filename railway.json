{
  "build": {
    "builder": "nixpacks",
    "buildCommand": "npm run build"
  },
  "deploy": {
    "startCommand": "node server.js",
<<<<<<< HEAD
    "comment": "FIXED DEPLOYMENT - 2025-09-10 - Using server.js directly, Railway MCP server hosted separately",
=======
    "comment": "FIXED DEPLOYMENT - 2025-09-10 - Using server.js directly, cache mount conflicts resolved",
>>>>>>> 9e0feb8e
    "healthcheckPath": "/api/health",
    "healthcheckTimeout": 300,
    "restartPolicyType": "on_failure",
    "restartPolicyMaxRetries": 3
  },
  "environments": {
    "development": {
      "variables": {
        "NODE_ENV": "development",
        "RAILWAY_ENVIRONMENT": "development",
        "PORT": "$PORT",
        "DATABASE_URL": "postgresql://neondb_owner:npg_2wXVD9gdintm@ep-aged-dust-abpyip0r-pooler.eu-west-2.aws.neon.tech/neondb?sslmode=require&channel_binding=require",
        "VITE_CLERK_PUBLISHABLE_KEY": "pk_test_Y2hhbXBpb24tYnVsbGRvZy05Mi5jbGVyay5hY2NvdW50cy5kZXYk",
        "CLERK_SECRET_KEY": "sk_test_EP6iF7prGbq73CscUPCOW8PAKol4pPaBG5iYdsDodq",
        "CORS_ORIGINS": "https://sentia-manufacturing-dashboard-development.up.railway.app,http://localhost:3000,http://localhost:3001,http://localhost:3002",
        "OPENAI_API_KEY": "sk_proj-wFWxY-r7gKdvIl-vQ2bAjQ8wd8jOqYHPNxKZ2KgRYJh5LXsMpS5V-H7LfVY3BlbkFJKx8K8L7v4DlGfJN3yKz9M",
        "XERO_CLIENT_ID": "9C0CAB921C134476A249E48BBECB8C4B",
        "XERO_CLIENT_SECRET": "f0TJpJSRX_B9NI51sknz7TuKbbSfhO4dEhTM4m4fWBlph9F5",
        "XERO_REDIRECT_URI": "https://sentia-manufacturing-dashboard-development.up.railway.app/api/xero/callback"
      },
      "domains": [
        "sentia-manufacturing-dashboard-development.up.railway.app"
      ],
      "serviceSettings": {
        "autoscaling": false,
        "instanceCount": 1,
        "memoryLimit": "512MB",
        "cpuLimit": "500m"
      }
    },
    "testing": {
      "variables": {
        "NODE_ENV": "test",
        "RAILWAY_ENVIRONMENT": "testing",
        "PORT": "$PORT",
        "DATABASE_URL": "postgresql://neondb_owner:npg_2wXVD9gdintm@ep-broad-resonance-ablmx6yo-pooler.eu-west-2.aws.neon.tech/neondb?sslmode=require&channel_binding=require",
        "VITE_CLERK_PUBLISHABLE_KEY": "pk_test_Y2hhbXBpb24tYnVsbGRvZy05Mi5jbGVyay5hY2NvdW50cy5kZXYk",
        "CLERK_SECRET_KEY": "sk_test_EP6iF7prGbq73CscUPCOW8PAKol4pPaBG5iYdsDodq",
        "CORS_ORIGINS": "https://sentiatest.financeflo.ai,http://localhost:3000,http://localhost:3001,http://localhost:3002",
        "OPENAI_API_KEY": "sk_proj-wFWxY-r7gKdvIl-vQ2bAjQ8wd8jOqYHPNxKZ2KgRYJh5LXsMpS5V-H7LfVY3BlbkFJKx8K8L7v4DlGfJN3yKz9M",
        "XERO_CLIENT_ID": "9C0CAB921C134476A249E48BBECB8C4B",
        "XERO_CLIENT_SECRET": "f0TJpJSRX_B9NI51sknz7TuKbbSfhO4dEhTM4m4fWBlph9F5",
        "XERO_REDIRECT_URI": "https://sentiatest.financeflo.ai/api/xero/callback"
      },
      "domains": [
        "sentiatest.financeflo.ai"
      ],
      "serviceSettings": {
        "autoscaling": false,
        "instanceCount": 1,
        "memoryLimit": "512MB",
        "cpuLimit": "500m"
      }
    },
    "production": {
      "variables": {
        "NODE_ENV": "production",
        "RAILWAY_ENVIRONMENT": "production",
        "PORT": "$PORT",
        "DATABASE_URL": "postgresql://neondb_owner:npg_2wXVD9gdintm@ep-broad-resonance-ablmx6yo-pooler.eu-west-2.aws.neon.tech/neondb?sslmode=require&channel_binding=require",
        "VITE_CLERK_PUBLISHABLE_KEY": "pk_test_Y2hhbXBpb24tYnVsbGRvZy05Mi5jbGVyay5hY2NvdW50cy5kZXYk",
        "CLERK_SECRET_KEY": "sk_test_EP6iF7prGbq73CscUPCOW8PAKol4pPaBG5iYdsDodq",
        "CORS_ORIGINS": "https://sentiaprod.financeflo.ai,https://sentia-manufacturing-dashboard-production.up.railway.app,http://localhost:3000,http://localhost:3001,http://localhost:3002",
        "OPENAI_API_KEY": "sk_proj-wFWxY-r7gKdvIl-vQ2bAjQ8wd8jOqYHPNxKZ2KgRYJh5LXsMpS5V-H7LfVY3BlbkFJKx8K8L7v4DlGfJN3yKz9M",
        "XERO_CLIENT_ID": "9C0CAB921C134476A249E48BBECB8C4B",
        "XERO_CLIENT_SECRET": "f0TJpJSRX_B9NI51sknz7TuKbbSfhO4dEhTM4m4fWBlph9F5",
        "XERO_REDIRECT_URI": "https://sentia-manufacturing-dashboard-production.up.railway.app/api/xero/callback"
      },
      "domains": [
        "sentia-manufacturing-dashboard-production.up.railway.app",
        "sentiaprod.financeflo.ai"
      ],
      "serviceSettings": {
        "autoscaling": true,
        "instanceCount": {
          "min": 2,
          "max": 5
        },
        "memoryLimit": "1GB",
        "cpuLimit": "1000m"
      }
    }
  }
}<|MERGE_RESOLUTION|>--- conflicted
+++ resolved
@@ -5,11 +5,7 @@
   },
   "deploy": {
     "startCommand": "node server.js",
-<<<<<<< HEAD
-    "comment": "FIXED DEPLOYMENT - 2025-09-10 - Using server.js directly, Railway MCP server hosted separately",
-=======
     "comment": "FIXED DEPLOYMENT - 2025-09-10 - Using server.js directly, cache mount conflicts resolved",
->>>>>>> 9e0feb8e
     "healthcheckPath": "/api/health",
     "healthcheckTimeout": 300,
     "restartPolicyType": "on_failure",
