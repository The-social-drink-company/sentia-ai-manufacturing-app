<<<<<<< HEAD
import React from 'react'
import { createRoot } from 'react-dom/client'

import App from './App.jsx'
=======
import { StrictMode } from 'react'
import { createRoot } from 'react-dom/client'
>>>>>>> bcb815d6
import './index.css'
import { AuthProvider } from './providers/AuthProvider.jsx'
import { logInfo, logError, logDebug } from './utils/logger.js'

<<<<<<< HEAD
const mount = () => {
  const container = document.getElementById('root')

  if (!container) {
    logError('Root element not found; aborting mount')
    return
  }

  logInfo('Bootstrapping Sentia Manufacturing Dashboard')
  createRoot(container).render(
    <React.StrictMode>
      <AuthProvider>
        <App />
      </AuthProvider>
    </React.StrictMode>
  )
}

if (document.readyState === 'loading') {
  document.addEventListener('DOMContentLoaded', () => {
    logDebug('DOMContentLoaded received')
    mount()
  })
} else {
  mount()
}

window.addEventListener('error', event => {
  logError('Global error', event.error || event.message)
})

window.addEventListener('unhandledrejection', event => {
  logError('Unhandled rejection', event.reason)
})

if ('serviceWorker' in navigator) {
  navigator.serviceWorker
    .getRegistrations()
    .then(registrations => {
      registrations.forEach(registration => {
        registration.unregister().catch(() => {})
      })
    })
    .catch(() => {})
}
=======
// Simplified initialization
console.log('Initializing Sentia Manufacturing Dashboard...');

// Simple fallback App component
const FallbackApp = () => {
  console.log('[FallbackApp] Rendering...');
  return (
    <div className="min-h-screen flex items-center justify-center bg-gradient-to-br from-blue-50 to-indigo-100">
      <div className="max-w-md w-full text-center">
        <div className="bg-white shadow-xl rounded-lg p-8">
          <h1 className="text-2xl font-bold text-gray-900 mb-4">
            Sentia Manufacturing Dashboard
          </h1>
          <p className="text-gray-600 mb-6">
            System Loading...
          </p>
          <a
            href="/dashboard"
            className="block w-full bg-blue-600 text-white py-2 px-4 rounded-lg hover:bg-blue-700 transition-colors"
          >
            Continue to Dashboard
          </a>
        </div>
      </div>
    </div>
  );
};

const initializeApp = async () => {
  const rootElement = document.getElementById('root');
  if (!rootElement) {
    console.error('Root element not found');
    document.body.innerHTML = '<div style="padding: 2rem; text-align: center; color: red;">Error: Root element not found</div>';
    return;
  }

  console.log('Root element found, mounting React app...');

  try {
    console.log('[main.jsx] Creating React root...');
    const root = createRoot(rootElement);
    
    // Try to load the full app
    try {
      console.log('[main.jsx] Attempting to load App-multistage...');
      const { default: App } = await import('./App-multistage.jsx');
      
      console.log('[main.jsx] App-multistage loaded successfully, rendering...');
      root.render(
        <StrictMode>
          <App />
        </StrictMode>
      );
      console.log('[main.jsx] React app mounted successfully');
    } catch (appError) {
      console.error('[main.jsx] Failed to load App-multistage:', appError);
      console.log('[main.jsx] Falling back to simple app...');
      
      root.render(
        <StrictMode>
          <FallbackApp />
        </StrictMode>
      );
      console.log('[main.jsx] Fallback app mounted successfully');
    }
  } catch (error) {
    console.error('[main.jsx] Critical error mounting React app:', error);
    rootElement.innerHTML = '<div style="padding: 2rem; text-align: center; color: red;">Critical Error: ' + error.message + '</div>';
  }
};

// Handle Service Worker errors
window.addEventListener('error', (event) => {
  console.error('[main.jsx] Global error:', event.error);
});

window.addEventListener('unhandledrejection', (event) => {
  console.error('[main.jsx] Unhandled promise rejection:', event.reason);
  // Don't prevent the default behavior, just log it
});

// Initialize app
initializeApp();
>>>>>>> bcb815d6
<|MERGE_RESOLUTION|>--- conflicted
+++ resolved
@@ -1,63 +1,9 @@
-<<<<<<< HEAD
-import React from 'react'
-import { createRoot } from 'react-dom/client'
-
-import App from './App.jsx'
-=======
 import { StrictMode } from 'react'
 import { createRoot } from 'react-dom/client'
->>>>>>> bcb815d6
 import './index.css'
 import { AuthProvider } from './providers/AuthProvider.jsx'
 import { logInfo, logError, logDebug } from './utils/logger.js'
 
-<<<<<<< HEAD
-const mount = () => {
-  const container = document.getElementById('root')
-
-  if (!container) {
-    logError('Root element not found; aborting mount')
-    return
-  }
-
-  logInfo('Bootstrapping Sentia Manufacturing Dashboard')
-  createRoot(container).render(
-    <React.StrictMode>
-      <AuthProvider>
-        <App />
-      </AuthProvider>
-    </React.StrictMode>
-  )
-}
-
-if (document.readyState === 'loading') {
-  document.addEventListener('DOMContentLoaded', () => {
-    logDebug('DOMContentLoaded received')
-    mount()
-  })
-} else {
-  mount()
-}
-
-window.addEventListener('error', event => {
-  logError('Global error', event.error || event.message)
-})
-
-window.addEventListener('unhandledrejection', event => {
-  logError('Unhandled rejection', event.reason)
-})
-
-if ('serviceWorker' in navigator) {
-  navigator.serviceWorker
-    .getRegistrations()
-    .then(registrations => {
-      registrations.forEach(registration => {
-        registration.unregister().catch(() => {})
-      })
-    })
-    .catch(() => {})
-}
-=======
 // Simplified initialization
 console.log('Initializing Sentia Manufacturing Dashboard...');
 
@@ -140,5 +86,4 @@
 });
 
 // Initialize app
-initializeApp();
->>>>>>> bcb815d6
+initializeApp();