# Cache directories that cause mount conflicts
node_modules/.cache
node_modules/.vite
.next
dist/.cache
.vite/
.cache/
<<<<<<< HEAD
=======
**/cache/
**/.cache/
.turbo
>>>>>>> 50398bd5

# Prevent static site detection
public/
build/
docs/

# Development and temporary files
*.log
*.env.local
.env.example
.git/<|MERGE_RESOLUTION|>--- conflicted
+++ resolved
@@ -5,12 +5,9 @@
 dist/.cache
 .vite/
 .cache/
-<<<<<<< HEAD
-=======
 **/cache/
 **/.cache/
 .turbo
->>>>>>> 50398bd5
 
 # Prevent static site detection
 public/
