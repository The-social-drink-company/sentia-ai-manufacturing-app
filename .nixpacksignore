--- conflicted
+++ resolved
@@ -5,12 +5,9 @@
 dist/.cache
 .vite/
 .cache/
-<<<<<<< HEAD
-=======
 **/cache/
 **/.cache/
 .turbo
->>>>>>> 37030f3e
 
 # Prevent static site detection
 public/
