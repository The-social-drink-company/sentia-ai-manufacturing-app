@tailwind base;
@tailwind components;
@tailwind utilities;

body {
  margin: 0;
  font-family: -apple-system, BlinkMacSystemFont, 'Segoe UI', 'Roboto', 'Oxygen',
    'Ubuntu', 'Cantarell', 'Fira Sans', 'Droid Sans', 'Helvetica Neue',
    sans-serif;
  -webkit-font-smoothing: antialiased;
  -moz-osx-font-smoothing: grayscale;
}

<<<<<<< HEAD
@layer utilities {
  .sr-only {
    position: absolute;
    width: 1px;
    height: 1px;
    padding: 0;
    margin: -1px;
    overflow: hidden;
    clip: rect(0, 0, 0, 0);
    border: 0;
  }
}

/* Slider styles for Interactive Financial Modeling */
.slider {
  -webkit-appearance: none;
  appearance: none;
  background: transparent;
  cursor: pointer;
}

.slider::-webkit-slider-track {
  background: #e5e7eb;
  height: 0.5rem;
  border-radius: 0.25rem;
}

.slider::-webkit-slider-thumb {
  -webkit-appearance: none;
  appearance: none;
  background: #3b82f6;
  width: 1.25rem;
  height: 1.25rem;
  border-radius: 50%;
  margin-top: -0.375rem;
  cursor: pointer;
  transition: background-color 0.15s ease-in-out;
}

.slider::-webkit-slider-thumb:hover {
  background: #2563eb;
}

.slider::-moz-range-track {
  background: #e5e7eb;
  height: 0.5rem;
  border-radius: 0.25rem;
}

.slider::-moz-range-thumb {
  background: #3b82f6;
  width: 1.25rem;
  height: 1.25rem;
  border-radius: 50%;
  border: none;
  cursor: pointer;
  transition: background-color 0.15s ease-in-out;
}

.slider::-moz-range-thumb:hover {
  background: #2563eb;
=======
code {
  font-family: source-code-pro, Menlo, Monaco, Consolas, 'Courier New',
    monospace;
>>>>>>> 3bbaa6cc
}<|MERGE_RESOLUTION|>--- conflicted
+++ resolved
@@ -11,71 +11,7 @@
   -moz-osx-font-smoothing: grayscale;
 }
 
-<<<<<<< HEAD
-@layer utilities {
-  .sr-only {
-    position: absolute;
-    width: 1px;
-    height: 1px;
-    padding: 0;
-    margin: -1px;
-    overflow: hidden;
-    clip: rect(0, 0, 0, 0);
-    border: 0;
-  }
-}
-
-/* Slider styles for Interactive Financial Modeling */
-.slider {
-  -webkit-appearance: none;
-  appearance: none;
-  background: transparent;
-  cursor: pointer;
-}
-
-.slider::-webkit-slider-track {
-  background: #e5e7eb;
-  height: 0.5rem;
-  border-radius: 0.25rem;
-}
-
-.slider::-webkit-slider-thumb {
-  -webkit-appearance: none;
-  appearance: none;
-  background: #3b82f6;
-  width: 1.25rem;
-  height: 1.25rem;
-  border-radius: 50%;
-  margin-top: -0.375rem;
-  cursor: pointer;
-  transition: background-color 0.15s ease-in-out;
-}
-
-.slider::-webkit-slider-thumb:hover {
-  background: #2563eb;
-}
-
-.slider::-moz-range-track {
-  background: #e5e7eb;
-  height: 0.5rem;
-  border-radius: 0.25rem;
-}
-
-.slider::-moz-range-thumb {
-  background: #3b82f6;
-  width: 1.25rem;
-  height: 1.25rem;
-  border-radius: 50%;
-  border: none;
-  cursor: pointer;
-  transition: background-color 0.15s ease-in-out;
-}
-
-.slider::-moz-range-thumb:hover {
-  background: #2563eb;
-=======
 code {
   font-family: source-code-pro, Menlo, Monaco, Consolas, 'Courier New',
     monospace;
->>>>>>> 3bbaa6cc
 }