--- conflicted
+++ resolved
@@ -17,9 +17,6 @@
       "Bash(gh pr create:*)",
       "Bash(npm install:*)",
       "Bash(git pull:*)",
-<<<<<<< HEAD
-      "Bash(npm run lint:*)"
-=======
       "Bash(gh run list:*)",
       "Bash(gh run view:*)",
       "Bash(curl:*)",
@@ -33,7 +30,6 @@
       "Bash(railway whoami:*)",
       "Bash(railway login:*)",
       "Bash(set PORT=3001)"
->>>>>>> ecd90f50
     ],
     "deny": [],
     "ask": []
