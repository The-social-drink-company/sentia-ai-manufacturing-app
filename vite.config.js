--- conflicted
+++ resolved
@@ -24,11 +24,7 @@
     strictPort: false, // Allow dynamic port selection
     proxy: {
       '/api': {
-<<<<<<< HEAD
-        target: 'http://localhost:5002',
-=======
         target: 'http://localhost:5003',
->>>>>>> e2e9617f
         changeOrigin: true,
         secure: false,
       }
