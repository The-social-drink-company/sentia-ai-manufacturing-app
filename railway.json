{
  "$schema": "https://railway.app/railway.schema.json",
  "build": {
    "builder": "NIXPACKS",
    "buildCommand": "rm -rf node_modules/.cache && npm ci && npx prisma generate && npm run build",
    "nixpacksConfigPath": "nixpacks.toml"
  },
  "deploy": {
    "startCommand": "node server.js",
    "restartPolicyType": "ON_FAILURE",
    "restartPolicyMaxRetries": 10,
    "healthcheckPath": "/api/health",
    "healthcheckTimeout": 300,
    "watchPatterns": [
      "**/*.js",
      "**/*.jsx",
      "**/*.ts",
      "**/*.tsx",
      "**/*.json",
      "**/*.md",
      "src/**/*",
      "lib/**/*",
      "services/**/*",
      "package.json",
      "Dockerfile",
      "nixpacks.toml"
    ]
  },
  "environments": {
    "development": {
      "source": {
        "type": "github",
        "repo": "The-social-drink-company/sentia-manufacturing-dashboard",
        "branch": "development"
      },
      "variables": {
        "NODE_ENV": "development",
        "ENABLE_AUTONOMOUS_TESTING": "true",
        "AUTONOMOUS_TEST_INTERVAL": "*/10 * * * *",
        "AUTO_FIX_ENABLED": "true",
        "AUTO_DEPLOY_ENABLED": "true",
        "RAILWAY_AUTO_DEPLOY": "true",
        "VITE_CLERK_PUBLISHABLE_KEY": "pk_test_Y2hhbXBpb24tYnVsbGRvZy05Mi5jbGVyay5hY2NvdW50cy5kZXYk"
      }
    },
    "testing": {
      "source": {
        "type": "github",
        "repo": "The-social-drink-company/sentia-manufacturing-dashboard",
        "branch": "test"
      },
      "variables": {
        "NODE_ENV": "test",
        "ENABLE_AUTONOMOUS_TESTING": "true",
        "AUTONOMOUS_TEST_INTERVAL": "*/10 * * * *",
        "AUTO_FIX_ENABLED": "true",
<<<<<<< HEAD
        "AUTO_DEPLOY_ENABLED": "false",
        "RAILWAY_AUTO_DEPLOY": "false",
=======
        "AUTO_DEPLOY_ENABLED": "true",
        "RAILWAY_AUTO_DEPLOY": "true",
>>>>>>> 8c702dfc
        "VITE_CLERK_PUBLISHABLE_KEY": "pk_test_Y2hhbXBpb24tYnVsbGRvZy05Mi5jbGVyay5hY2NvdW50cy5kZXYk"
      }
    },
    "production": {
      "source": {
        "type": "github",
        "repo": "The-social-drink-company/sentia-manufacturing-dashboard",
        "branch": "production"
      },
      "variables": {
        "NODE_ENV": "production",
        "ENABLE_AUTONOMOUS_TESTING": "false",
        "AUTO_FIX_ENABLED": "false",
<<<<<<< HEAD
        "AUTO_DEPLOY_ENABLED": "false",
        "RAILWAY_AUTO_DEPLOY": "false",
=======
        "AUTO_DEPLOY_ENABLED": "true",
        "RAILWAY_AUTO_DEPLOY": "true",
>>>>>>> 8c702dfc
        "VITE_CLERK_PUBLISHABLE_KEY": "pk_test_Y2hhbXBpb24tYnVsbGRvZy05Mi5jbGVyay5hY2NvdW50cy5kZXYk"
      }
    }
  }
}<|MERGE_RESOLUTION|>--- conflicted
+++ resolved
@@ -54,13 +54,8 @@
         "ENABLE_AUTONOMOUS_TESTING": "true",
         "AUTONOMOUS_TEST_INTERVAL": "*/10 * * * *",
         "AUTO_FIX_ENABLED": "true",
-<<<<<<< HEAD
-        "AUTO_DEPLOY_ENABLED": "false",
-        "RAILWAY_AUTO_DEPLOY": "false",
-=======
         "AUTO_DEPLOY_ENABLED": "true",
         "RAILWAY_AUTO_DEPLOY": "true",
->>>>>>> 8c702dfc
         "VITE_CLERK_PUBLISHABLE_KEY": "pk_test_Y2hhbXBpb24tYnVsbGRvZy05Mi5jbGVyay5hY2NvdW50cy5kZXYk"
       }
     },
@@ -74,13 +69,8 @@
         "NODE_ENV": "production",
         "ENABLE_AUTONOMOUS_TESTING": "false",
         "AUTO_FIX_ENABLED": "false",
-<<<<<<< HEAD
-        "AUTO_DEPLOY_ENABLED": "false",
-        "RAILWAY_AUTO_DEPLOY": "false",
-=======
         "AUTO_DEPLOY_ENABLED": "true",
         "RAILWAY_AUTO_DEPLOY": "true",
->>>>>>> 8c702dfc
         "VITE_CLERK_PUBLISHABLE_KEY": "pk_test_Y2hhbXBpb24tYnVsbGRvZy05Mi5jbGVyay5hY2NvdW50cy5kZXYk"
       }
     }
