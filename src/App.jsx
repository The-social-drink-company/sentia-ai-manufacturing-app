--- conflicted
+++ resolved
@@ -17,67 +17,46 @@
   </div>
 );
 
-// Demo sign in page with mock authentication for client meeting
+// Simple sign in page with working authentication
 const SimpleSignIn = () => {
   const [email, setEmail] = React.useState('');
   const [password, setPassword] = React.useState('');
   const [error, setError] = React.useState('');
   const [isLoading, setIsLoading] = React.useState(false);
 
-  // Real users for client meeting
-  const demoUsers = {
-    // Real Sentia Team
-    'paul.roberts@sentiaspirits.com': { password: 'sentia2024', role: 'admin', name: 'Paul Roberts' },
-    'daniel.kenny@sentiaspirits.com': { password: 'sentia2024', role: 'admin', name: 'Daniel Kenny' },
-    
-    // Real Gaba Labs Team  
-    'david.orren@gabalabs.com': { password: 'gaba2024', role: 'admin', name: 'David Orren' },
-    'marta.haczek@gabalabs.com': { password: 'gaba2024', role: 'user', name: 'Marta Haczek' },
-    'matt.coulshed@gabalabs.com': { password: 'gaba2024', role: 'user', name: 'Matt Coulshed' },
-    'jaron.reid@gabalabs.com': { password: 'gaba2024', role: 'user', name: 'Jaron Reid' },
-    
-    // Demo fallback
-    'demo@demo.com': { password: 'demo', role: 'admin', name: 'Quick Demo' }
-  };
-
   const handleSubmit = async (e) => {
     e.preventDefault();
     setIsLoading(true);
     setError('');
 
-    // Simulate API delay for realism
-    await new Promise(resolve => setTimeout(resolve, 1000));
-
     try {
-      const user = demoUsers[email];
-      
-      if (user && user.password === password) {
-        // Mock successful authentication
-        const mockUser = {
-          id: Math.random().toString(36),
-          email: email,
-          name: user.name,
-          role: user.role,
-          permissions: ['read', 'write', 'admin'] // Full permissions for demo
-        };
-
-        const mockSession = {
-          token: 'demo-token-' + Date.now(),
+      const apiUrl = import.meta.env.VITE_API_BASE_URL || 'http://localhost:5001';
+      const response = await fetch(`${apiUrl}/api/auth/signin`, {
+        method: 'POST',
+        headers: {
+          'Content-Type': 'application/json',
+        },
+        body: JSON.stringify({ email, password }),
+      });
+
+      const data = await response.json();
+
+      if (response.ok) {
+        // Store user data in localStorage (simple session management)
+        localStorage.setItem('user', JSON.stringify(data.user));
+        localStorage.setItem('session', JSON.stringify({ 
+          token: data.accessToken, 
           isAuthenticated: true,
-          expires: new Date(Date.now() + 24 * 60 * 60 * 1000).toISOString()
-        };
-
-        // Store demo user data
-        localStorage.setItem('user', JSON.stringify(mockUser));
-        localStorage.setItem('session', JSON.stringify(mockSession));
+          expires: new Date(Date.now() + 24 * 60 * 60 * 1000).toISOString() // 24 hours
+        }));
         
-        // Redirect to dashboard
+        // Redirect to dashboard or home
         window.location.href = '/dashboard';
       } else {
-        setError('Invalid credentials. Try: paul.roberts@sentiaspirits.com / sentia2024 or david.orren@gabalabs.com / gaba2024');
+        setError(data.message || data.error || 'Sign in failed');
       }
     } catch (error) {
-      setError(`Demo error: ${error.message}`);
+      setError(`Network error: ${error.message}`);
     } finally {
       setIsLoading(false);
     }
@@ -90,17 +69,6 @@
           <h2 className="mt-6 text-center text-3xl font-extrabold text-gray-900">
             Sign in to your account
           </h2>
-          
-          {/* Real User Credentials for Client Meeting */}
-          <div className="mt-4 p-3 bg-blue-100 border border-blue-400 text-blue-700 rounded">
-            <div className="text-sm font-medium">Client Meeting Credentials:</div>
-            <div className="text-xs mt-1">
-              <div><strong>Sentia:</strong> paul.roberts@sentiaspirits.com / sentia2024</div>
-              <div><strong>Gaba Labs:</strong> david.orren@gabalabs.com / gaba2024</div>
-              <div><strong>Quick Demo:</strong> demo@demo.com / demo</div>
-            </div>
-          </div>
-
           {error && (
             <div className="mt-4 p-3 bg-red-100 border border-red-400 text-red-700 rounded">
               {error}
@@ -355,17 +323,8 @@
           }
         }
 
-<<<<<<< HEAD
-        // PRODUCTION FIX: For ANY production domain, create default admin user
-        if (window.location.hostname.includes('sentiaprod') || 
-            window.location.hostname.includes('financeflo.ai') || 
-            window.location.hostname.includes('railway.app') ||
-            window.location.hostname.includes('production') ||
-            window.location.hostname !== 'localhost') {
-=======
         // PRODUCTION FIX: For production demo, create default admin user
         if (window.location.hostname === 'sentiaprod.financeflo.ai' || window.location.hostname === 'web-production-1f10.up.railway.app') {
->>>>>>> 686cdfa2
           const demoUser = {
             id: 'production-demo-user',
             email: 'admin@sentiaspirits.com',
@@ -413,10 +372,6 @@
   };
 
   if (isLoading) {
-<<<<<<< HEAD
-    // Show loading while initializing auth
-=======
->>>>>>> 686cdfa2
     return (
       <div className="min-h-screen bg-gray-50 flex items-center justify-center">
         <div className="text-center">
@@ -428,10 +383,6 @@
   }
 
   if (!user || !session) {
-<<<<<<< HEAD
-    // Show loading while redirecting to signin
-=======
->>>>>>> 686cdfa2
     return (
       <div className="min-h-screen bg-gray-50 flex items-center justify-center">
         <div className="text-center">
@@ -475,7 +426,6 @@
             <Route path="/auth/signup" element={<SimpleSignUp />} />
             <Route path="/auth/microsoft/callback" element={<MicrosoftCallbackPage />} />
             <Route path="/dashboard" element={<EnterpriseLayout><SimpleDashboard /></EnterpriseLayout>} />
-            <Route path="/dashboard/*" element={<EnterpriseLayout><SimpleDashboard /></EnterpriseLayout>} />
             <Route path="/working-capital" element={<EnterpriseLayout><WorkingCapital /></EnterpriseLayout>} />
             <Route path="/what-if" element={<EnterpriseLayout><WhatIfAnalysis /></EnterpriseLayout>} />
             <Route path="/admin" element={<EnterpriseLayout><AdminPanel /></EnterpriseLayout>} />
@@ -484,7 +434,7 @@
             <Route path="/inventory" element={<EnterpriseLayout><EnhancedDashboard /></EnterpriseLayout>} />
             <Route path="/production" element={<EnterpriseLayout><EnhancedDashboard /></EnterpriseLayout>} />
             <Route path="/quality" element={<EnterpriseLayout><EnhancedDashboard /></EnterpriseLayout>} />
-            <Route path="/" element={<SimpleSignIn />} />
+            <Route path="/" element={<LandingPage />} />
             <Route path="*" element={<div className="text-center py-20">Page not found</div>} />
           </Routes>
         </Suspense>
@@ -493,4 +443,4 @@
   );
 }
 
-export default App; // FORCE RAILWAY REDEPLOY+export default App;