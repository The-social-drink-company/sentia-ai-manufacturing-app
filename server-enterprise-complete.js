--- conflicted
+++ resolved
@@ -37,7 +37,22 @@
 // API endpoints for MCP integration (placeholder)
 app.get('/api/status', (req, res) => {
   res.json({
-<<<<<<< HEAD
+    mcp_servers: {
+      xero: 'error',
+      shopify: 'connected',
+      unleashed: 'connected',
+      huggingface: 'connected'
+    },
+    working_capital: '£170.3K',
+    revenue: '£3.17M',
+    units_forecast: '245K'
+  });
+});
+
+// Authentication endpoints
+app.get('/api/auth/me', async (req, res) => {
+  // This would integrate with Clerk in production
+  res.json({
     user: {
       id: 'user_123',
       email: 'admin@sentia.com',
@@ -86,7 +101,7 @@
     };
     res.json(dashboardData);
   } catch (error) {
-    logger.error('Dashboard summary API error', error);
+    console.error('Dashboard summary API error', error);
     res.status(500).json({ error: 'Failed to fetch dashboard summary' });
   }
 });
@@ -119,7 +134,7 @@
     };
     res.json(data);
   } catch (error) {
-    logger.error('Working capital API error', error);
+    console.error('Working capital API error', error);
     res.status(500).json({ error: 'Failed to fetch working capital data' });
   }
 });
@@ -143,7 +158,7 @@
     };
     res.json(results);
   } catch (error) {
-    logger.error('What-if API error', error);
+    console.error('What-if API error', error);
     res.status(500).json({ error: 'Failed to process scenario' });
   }
 });
@@ -170,7 +185,7 @@
     ];
     res.json(jobs);
   } catch (error) {
-    logger.error('Production API error', error);
+    console.error('Production API error', error);
     res.status(500).json({ error: 'Failed to fetch production jobs' });
   }
 });
@@ -187,7 +202,7 @@
     };
     res.json(metrics);
   } catch (error) {
-    logger.error('Quality API error', error);
+    console.error('Quality API error', error);
     res.status(500).json({ error: 'Failed to fetch quality metrics' });
   }
 });
@@ -218,7 +233,7 @@
     };
     res.json(inventory);
   } catch (error) {
-    logger.error('Inventory API error', error);
+    console.error('Inventory API error', error);
     res.status(500).json({ error: 'Failed to fetch inventory levels' });
   }
 });
@@ -239,7 +254,7 @@
     };
     res.json(forecast);
   } catch (error) {
-    logger.error('Forecasting API error', error);
+    console.error('Forecasting API error', error);
     res.status(500).json({ error: 'Failed to generate forecast' });
   }
 });
@@ -266,34 +281,23 @@
     };
     res.json(kpis);
   } catch (error) {
-    logger.error('Analytics API error', error);
+    console.error('Analytics API error', error);
     res.status(500).json({ error: 'Failed to fetch KPIs' });
   }
 });
 
-// AI Analytics endpoints (integrated with MCP)
+// AI Analytics endpoints (fallback - MCP integration would go here)
 app.post('/api/ai/analyze', async (req, res) => {
   try {
     const { query, context } = req.body;
-
-    if (mcpClient) {
-      // Use MCP for AI analysis
-      const result = await mcpClient.callTool('ai-manufacturing-request', {
-        query,
-        context,
-        analysis_type: 'comprehensive'
-      });
-      res.json(result);
-    } else {
-      // Fallback response when MCP not connected
-      res.json({
-        analysis: 'AI analysis unavailable - MCP not connected',
-        recommendations: [],
-        confidence: 0
-      });
-    }
-  } catch (error) {
-    logger.error('AI API error', error);
+    // Fallback response when MCP not connected
+    res.json({
+      analysis: 'AI analysis unavailable - MCP not connected',
+      recommendations: [],
+      confidence: 0
+    });
+  } catch (error) {
+    console.error('AI API error', error);
     res.status(500).json({ error: 'Failed to process AI analysis' });
   }
 });
@@ -301,99 +305,11 @@
 // MCP Tools API endpoints
 app.get('/api/mcp/tools', async (req, res) => {
   try {
-    if (mcpClient) {
-      const tools = await mcpClient.listTools();
-      res.json(tools);
-    } else {
-      res.json({ tools: [], message: 'MCP not connected' });
-    }
-  } catch (error) {
-    logger.error('MCP API error', error);
+    res.json({ tools: [], message: 'MCP not connected' });
+  } catch (error) {
+    console.error('MCP API error', error);
     res.status(500).json({ error: 'Failed to list MCP tools' });
   }
-});
-
-// WebSocket for real-time updates
-io.on('connection', (socket) => {
-  console.log('Client connected:', socket.id);
-
-  socket.on('subscribe', (channel) => {
-    socket.join(channel);
-    logger.info(`Client ${socket.id} subscribed to ${channel}`);
-  });
-
-  socket.on('disconnect', () => {
-    console.log('Client disconnected:', socket.id);
-  });
-});
-
-// Server-Sent Events for real-time updates
-app.get('/api/sse/events', (req, res) => {
-  res.writeHead(200, {
-    'Content-Type': 'text/event-stream',
-    'Cache-Control': 'no-cache',
-    'Connection': 'keep-alive'
-  });
-
-  // Send initial connection message
-  res.write(`data: ${JSON.stringify({ type: 'connected', timestamp: new Date().toISOString() })}\n\n`);
-
-  // Send periodic updates
-  const interval = setInterval(() => {
-    res.write(`data: ${JSON.stringify({
-      type: 'heartbeat',
-      timestamp: new Date().toISOString(),
-      memory: {
-        rss: Math.round(process.memoryUsage().rss / 1024 / 1024) + ' MB',
-        heapUsed: Math.round(process.memoryUsage().heapUsed / 1024 / 1024) + ' MB'
-      }
-    })}\n\n`);
-  }, 30000);
-
-  req.on('close', () => {
-    clearInterval(interval);
-  });
-});
-
-// Global SSE endpoint at /api/events (frontend expects this endpoint)
-const sseClients = new Set();
-
-app.get('/api/events', (req, res) => {
-  res.writeHead(200, {
-    'Content-Type': 'text/event-stream',
-    'Cache-Control': 'no-cache',
-    'Connection': 'keep-alive',
-    'Access-Control-Allow-Origin': '*',
-    'Access-Control-Allow-Headers': 'Cache-Control'
-  });
-
-  // Send initial connection message
-  res.write(`data: ${JSON.stringify({ 
-    type: 'connected', 
-    timestamp: new Date().toISOString(),
-    message: 'Global SSE connection established'
-  })}\n\n`);
-  
-  sseClients.add(res);
-  
-  req.on('close', () => {
-    sseClients.delete(res);
-  });
-
-  req.on('error', () => {
-    sseClients.delete(res);
-=======
-    mcp_servers: {
-      xero: 'error',
-      shopify: 'connected',
-      unleashed: 'connected',
-      huggingface: 'connected'
-    },
-    working_capital: '£170.3K',
-    revenue: '£3.17M',
-    units_forecast: '245K'
->>>>>>> ef1070a2
-  });
 });
 
 // Serve the React app for all other routes
