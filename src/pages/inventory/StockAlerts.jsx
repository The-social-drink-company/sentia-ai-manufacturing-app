/**
 * Stock Alerts Component
 *
 * Real-time inventory alerts and actions:
 * - Low stock warnings
 * - Overstock alerts
 * - Expiration warnings
 * - Dead stock identification
 * - Quick action buttons (reorder, transfer, mark down)
 * - Alert history and trends
 */

import { useState } from 'react';
import { useQuery, useMutation, useQueryClient } from '@tanstack/react-query';
import {
  AlertTriangle,
  AlertCircle,
  Clock,
  TrendingDown,
  Package,
  XCircle,
  CheckCircle2,
  ShoppingCart,
  RefreshCw,
  ArrowRight,
  Tag,
  X,
} from 'lucide-react';
import {
  ResponsiveContainer,
  BarChart,
  Bar,
  LineChart,
  Line,
  XAxis,
  YAxis,
  CartesianGrid,
  Tooltip,
  Legend,
  PieChart,
  Pie,
  Cell,
} from 'recharts';
import { useSSE } from '../../hooks/useSSE';

// Alert types and severity
const ALERT_TYPES = {
  LOW_STOCK: { label: 'Low Stock', icon: AlertTriangle, color: 'orange' },
  OUT_OF_STOCK: { label: 'Out of Stock', icon: XCircle, color: 'red' },
  OVERSTOCK: { label: 'Overstock', icon: Package, color: 'yellow' },
  EXPIRING_SOON: { label: 'Expiring Soon', icon: Clock, color: 'orange' },
  DEAD_STOCK: { label: 'Dead Stock', icon: TrendingDown, color: 'gray' },
};

const ALERT_SEVERITY = {
  critical: { label: 'Critical', color: 'bg-red-500', textColor: 'text-red-600', borderColor: 'border-red-500' },
  high: { label: 'High', color: 'bg-orange-500', textColor: 'text-orange-600', borderColor: 'border-orange-500' },
  medium: { label: 'Medium', color: 'bg-yellow-500', textColor: 'text-yellow-600', borderColor: 'border-yellow-500' },
  low: { label: 'Low', color: 'bg-blue-500', textColor: 'text-blue-600', borderColor: 'border-blue-500' },
};

/**
 * Stock Alert Card
 */
function StockAlertCard({ alert, onAction, onDismiss }) {
  const alertType = ALERT_TYPES[alert.type] || ALERT_TYPES.LOW_STOCK;
  const severity = ALERT_SEVERITY[alert.severity] || ALERT_SEVERITY.medium;
  const Icon = alertType.icon;

  const [showActions, setShowActions] = useState(false);

  return (
    <div className={`rounded-lg border-2 ${severity.borderColor} bg-white p-4 hover:shadow-md transition-shadow`}>
      {/* Header */}
      <div className="flex items-start justify-between mb-3">
        <div className="flex items-center gap-3 flex-1">
          <div className={`p-2 rounded-lg ${severity.color} bg-opacity-10`}>
            <Icon className={`w-5 h-5 ${severity.textColor}`} />
          </div>
          <div className="flex-1">
            <div className="flex items-center gap-2 mb-1">
              <h4 className="font-semibold text-gray-900">{alert.sku}</h4>
              <span className={`px-2 py-0.5 rounded text-xs font-medium ${severity.color} text-white`}>
                {severity.label}
              </span>
            </div>
            <p className="text-sm text-gray-600">{alert.productName}</p>
          </div>
        </div>
        <button
          onClick={() => onDismiss(alert.id)}
          className="text-gray-400 hover:text-gray-600"
        >
          <X className="w-4 h-4" />
        </button>
      </div>

      {/* Alert Details */}
      <div className="space-y-2 mb-3">
        <div className="flex items-center justify-between text-sm">
          <span className="text-gray-600">Type:</span>
          <span className="font-medium text-gray-900">{alertType.label}</span>
        </div>

        {alert.currentStock !== undefined && (
          <div className="flex items-center justify-between text-sm">
            <span className="text-gray-600">Current Stock:</span>
            <span className={`font-medium ${
              alert.currentStock === 0 ? 'text-red-600' :
              alert.currentStock < alert.reorderPoint ? 'text-orange-600' :
              'text-gray-900'
            }`}>
              {alert.currentStock} units
            </span>
          </div>
        )}

        {alert.reorderPoint && (
          <div className="flex items-center justify-between text-sm">
            <span className="text-gray-600">Reorder Point:</span>
            <span className="font-medium text-gray-900">{alert.reorderPoint} units</span>
          </div>
        )}

        {alert.warehouse && (
          <div className="flex items-center justify-between text-sm">
            <span className="text-gray-600">Warehouse:</span>
            <span className="font-medium text-gray-900">{alert.warehouse}</span>
          </div>
        )}

        {alert.daysUntilExpiry && (
          <div className="flex items-center justify-between text-sm">
            <span className="text-gray-600">Days Until Expiry:</span>
            <span className={`font-medium ${
              alert.daysUntilExpiry <= 7 ? 'text-red-600' :
              alert.daysUntilExpiry <= 30 ? 'text-orange-600' :
              'text-gray-900'
            }`}>
              {alert.daysUntilExpiry} days
            </span>
          </div>
        )}

        {alert.daysStagnant && (
          <div className="flex items-center justify-between text-sm">
            <span className="text-gray-600">Days Stagnant:</span>
            <span className="font-medium text-gray-900">{alert.daysStagnant} days</span>
          </div>
        )}

        {alert.message && (
          <div className="mt-2 p-2 bg-gray-50 rounded text-sm text-gray-700">
            {alert.message}
          </div>
        )}
      </div>

      {/* Quick Actions */}
      <div className="border-t border-gray-200 pt-3">
        <button
          onClick={() => setShowActions(!showActions)}
          className="text-sm text-blue-600 hover:text-blue-700 font-medium flex items-center gap-1"
        >
          Quick Actions
          <ArrowRight className={`w-4 h-4 transition-transform ${showActions ? 'rotate-90' : ''}`} />
        </button>

        {showActions && (
          <div className="mt-3 grid grid-cols-2 gap-2">
            {alert.type === 'LOW_STOCK' || alert.type === 'OUT_OF_STOCK' ? (
              <>
                <button
                  onClick={() => onAction('reorder', alert)}
                  className="px-3 py-2 bg-blue-600 text-white rounded text-sm font-medium hover:bg-blue-700 flex items-center justify-center gap-1"
                >
                  <ShoppingCart className="w-4 h-4" />
                  Reorder
                </button>
                <button
                  onClick={() => onAction('transfer', alert)}
                  className="px-3 py-2 border border-gray-300 rounded text-sm font-medium text-gray-700 hover:bg-gray-50 flex items-center justify-center gap-1"
                >
                  <RefreshCw className="w-4 h-4" />
                  Transfer
                </button>
              </>
            ) : null}

            {alert.type === 'OVERSTOCK' || alert.type === 'DEAD_STOCK' ? (
              <>
                <button
                  onClick={() => onAction('markdown', alert)}
                  className="px-3 py-2 bg-orange-600 text-white rounded text-sm font-medium hover:bg-orange-700 flex items-center justify-center gap-1"
                >
                  <Tag className="w-4 h-4" />
                  Mark Down
                </button>
                <button
                  onClick={() => onAction('transfer', alert)}
                  className="px-3 py-2 border border-gray-300 rounded text-sm font-medium text-gray-700 hover:bg-gray-50 flex items-center justify-center gap-1"
                >
                  <RefreshCw className="w-4 h-4" />
                  Transfer
                </button>
              </>
            ) : null}

            {alert.type === 'EXPIRING_SOON' ? (
              <>
                <button
                  onClick={() => onAction('markdown', alert)}
                  className="px-3 py-2 bg-orange-600 text-white rounded text-sm font-medium hover:bg-orange-700 flex items-center justify-center gap-1"
                >
                  <Tag className="w-4 h-4" />
                  Mark Down
                </button>
                <button
                  onClick={() => onAction('transfer', alert)}
                  className="px-3 py-2 border border-gray-300 rounded text-sm font-medium text-gray-700 hover:bg-gray-50 flex items-center justify-center gap-1"
                >
                  <RefreshCw className="w-4 h-4" />
                  Transfer
                </button>
              </>
            ) : null}
          </div>
        )}
      </div>

      {/* Timestamp */}
      <div className="mt-3 text-xs text-gray-500">
        Alert created: {new Date(alert.createdAt).toLocaleString()}
      </div>
    </div>
  );
}

/**
 * Alert Summary Cards
 */
function AlertSummaryCards({ summary }) {
  const cards = [
    { label: 'Critical Alerts', value: summary.critical || 0, color: 'bg-red-500', icon: AlertTriangle },
    { label: 'High Priority', value: summary.high || 0, color: 'bg-orange-500', icon: AlertCircle },
    { label: 'Medium Priority', value: summary.medium || 0, color: 'bg-yellow-500', icon: AlertCircle },
    { label: 'Total Alerts', value: summary.total || 0, color: 'bg-blue-500', icon: Package },
  ];

  return (
    <div className="grid md:grid-cols-4 gap-4">
      {cards.map((card) => {
        const Icon = card.icon;
        return (
          <div key={card.label} className="bg-white rounded-lg shadow p-6">
            <div className="flex items-center justify-between mb-3">
              <div className={`p-3 rounded-lg ${card.color} bg-opacity-10`}>
                <Icon className={`w-6 h-6 ${card.color.replace('bg-', 'text-')}`} />
              </div>
            </div>
            <div className="text-3xl font-bold text-gray-900">{card.value}</div>
            <div className="text-sm text-gray-600 mt-1">{card.label}</div>
          </div>
        );
      })}
    </div>
  );
}

/**
 * Alerts by Type Chart
 */
function AlertsByTypeChart({ alertsData }) {
  const chartData = Object.entries(ALERT_TYPES).map(([key, type]) => ({
    name: type.label,
    count: alertsData[key] || 0,
    color: type.color === 'red' ? '#ef4444' :
           type.color === 'orange' ? '#f97316' :
           type.color === 'yellow' ? '#eab308' :
           '#6b7280',
  }));

  const total = chartData.reduce((sum, item) => sum + item.count, 0);

  return (
    <div className="bg-white rounded-lg shadow p-6">
      <h3 className="text-lg font-semibold text-gray-900 mb-4">
        Alerts by Type
      </h3>

      <div className="grid md:grid-cols-2 gap-6">
        <ResponsiveContainer width="100%" height={200}>
          <PieChart>
            <Pie
              data={chartData.filter(d => d.count > 0)}
              cx="50%"
              cy="50%"
              labelLine={false}
              label={({ name, count }) => `${name}: ${count}`}
              outerRadius={70}
              fill="#8884d8"
              dataKey="count"
            >
              {chartData.map((entry, index) => (
                <Cell key={`cell-${index}`} fill={entry.color} />
              ))}
            </Pie>
            <Tooltip />
          </PieChart>
        </ResponsiveContainer>

        <div className="flex flex-col justify-center">
          <div className="space-y-2">
            {chartData
              .filter(d => d.count > 0)
              .sort((a, b) => b.count - a.count)
              .map((item) => (
                <div key={item.name} className="flex items-center justify-between">
                  <div className="flex items-center gap-2">
                    <div
                      className="w-3 h-3 rounded-full"
                      style={{ backgroundColor: item.color }}
                    />
                    <span className="text-sm text-gray-700">{item.name}</span>
                  </div>
                  <span className="text-sm font-medium text-gray-900">
                    {item.count} ({total > 0 ? ((item.count / total) * 100).toFixed(0) : 0}%)
                  </span>
                </div>
              ))}
          </div>
        </div>
      </div>
    </div>
  );
}

/**
 * Alert Trend Chart
 */
function AlertTrendChart({ trendData }) {
  return (
    <div className="bg-white rounded-lg shadow p-6">
      <h3 className="text-lg font-semibold text-gray-900 mb-4">
        Alert Trend (Last 30 Days)
      </h3>

      <ResponsiveContainer width="100%" height={250}>
        <LineChart data={trendData}>
          <CartesianGrid strokeDasharray="3 3" />
          <XAxis
            dataKey="date"
            tickFormatter={(date) => new Date(date).toLocaleDateString('en-GB', { day: '2-digit', month: 'short' })}
          />
          <YAxis />
          <Tooltip labelFormatter={(date) => new Date(date).toLocaleDateString()} />
          <Legend />

          <Line
            type="monotone"
            dataKey="critical"
            stroke="#ef4444"
            strokeWidth={2}
            dot={{ fill: '#ef4444', r: 3 }}
            name="Critical"
          />
          <Line
            type="monotone"
            dataKey="high"
            stroke="#f97316"
            strokeWidth={2}
            dot={{ fill: '#f97316', r: 3 }}
            name="High"
          />
          <Line
            type="monotone"
            dataKey="total"
            stroke="#3b82f6"
            strokeWidth={2}
            dot={{ fill: '#3b82f6', r: 3 }}
            name="Total"
          />
        </LineChart>
      </ResponsiveContainer>
    </div>
  );
}

/**
 * Main Stock Alerts Component
 */
export default function StockAlerts() {
  const queryClient = useQueryClient();
  const [filterSeverity, setFilterSeverity] = useState('ALL');
  const [filterType, setFilterType] = useState('ALL');
  const [showDismissed, setShowDismissed] = useState(false);

  // Fetch alerts
  const { data, isLoading, error } = useQuery({
    queryKey: ['inventory', 'alerts', filterSeverity, filterType, showDismissed],
    queryFn: async () => {
      const params = new URLSearchParams({
        severity: filterSeverity,
        type: filterType,
        includeDismissed: showDismissed.toString(),
      });
      const response = await fetch(`/api/v1/inventory/alerts?${params}`, {
        credentials: 'include',
      });
      if (!response.ok) throw new Error('Failed to fetch alerts');
      const result = await response.json();
      return result.data;
    },
    refetchInterval: 30000,
  });

  // Dismiss alert mutation
  const dismissAlertMutation = useMutation({
    mutationFn: async (alertId) => {
      const response = await fetch(`/api/v1/inventory/alerts/${alertId}/dismiss`, {
        method: 'PATCH',
        credentials: 'include',
      });
      if (!response.ok) throw new Error('Failed to dismiss alert');
      return response.json();
    },
    onSuccess: () => {
      queryClient.invalidateQueries(['inventory', 'alerts']);
    },
  });

  // Handle action mutation
  const handleActionMutation = useMutation({
    mutationFn: async ({ action, alert }) => {
      const response = await fetch(`/api/v1/inventory/alerts/${alert.id}/action`, {
        method: 'POST',
        headers: { 'Content-Type': 'application/json' },
        credentials: 'include',
        body: JSON.stringify({ action, sku: alert.sku, warehouse: alert.warehouse }),
      });
      if (!response.ok) throw new Error(`Failed to execute ${action}`);
      return response.json();
    },
    onSuccess: () => {
      queryClient.invalidateQueries(['inventory', 'alerts']);
    },
  });

  // SSE for real-time alerts
<<<<<<< HEAD
  // TODO: Use lastMessage for detailed alert notifications
  // eslint-disable-next-line no-unused-vars
=======
>>>>>>> c3b0ba4c
  const { connected, lastMessage } = useSSE('inventory', {
    enabled: true,
    onMessage: (message) => {
      if (message.type === 'inventory:alert') {
        queryClient.invalidateQueries(['inventory', 'alerts']);
        // Show toast notification for new alert
        console.log('New inventory alert:', message.data);
      }
    },
  });

  if (isLoading) {
    return (
      <div className="flex items-center justify-center h-96">
        <div className="text-center">
          <div className="animate-spin rounded-full h-12 w-12 border-b-2 border-blue-600 mx-auto mb-4" />
          <p className="text-gray-600">Loading alerts...</p>
        </div>
      </div>
    );
  }

  if (error) {
    return (
      <div className="bg-red-50 border border-red-200 rounded-lg p-6">
        <p className="text-red-800">Error loading alerts: {error.message}</p>
      </div>
    );
  }

  const {
    alerts = [],
    summary = {},
    byType = {},
    trend = [],
  } = data || {};

  // Filter alerts
  const filteredAlerts = alerts.filter(alert => {
    const matchesSeverity = filterSeverity === 'ALL' || alert.severity === filterSeverity.toLowerCase();
    const matchesType = filterType === 'ALL' || alert.type === filterType;
    return matchesSeverity && matchesType;
  });

  return (
    <div className="space-y-6">
      {/* Header */}
      <div className="flex flex-col md:flex-row md:items-center md:justify-between gap-4">
        <div>
          <h1 className="text-3xl font-bold text-gray-900">Stock Alerts</h1>
          <p className="text-gray-600 mt-1">
            Real-time inventory alerts and actions
            {connected && (
              <span className="ml-2 inline-flex items-center gap-1 text-green-600">
                <span className="w-2 h-2 bg-green-500 rounded-full" />
                Live
              </span>
            )}
          </p>
        </div>

        {/* Filters */}
        <div className="flex items-center gap-3">
          <select
            value={filterSeverity}
            onChange={(e) => setFilterSeverity(e.target.value)}
            className="px-4 py-2 border border-gray-300 rounded-lg focus:ring-2 focus:ring-blue-500"
          >
            <option value="ALL">All Severities</option>
            {Object.keys(ALERT_SEVERITY).map(severity => (
              <option key={severity} value={severity.toUpperCase()}>
                {ALERT_SEVERITY[severity].label}
              </option>
            ))}
          </select>

          <select
            value={filterType}
            onChange={(e) => setFilterType(e.target.value)}
            className="px-4 py-2 border border-gray-300 rounded-lg focus:ring-2 focus:ring-blue-500"
          >
            <option value="ALL">All Types</option>
            {Object.entries(ALERT_TYPES).map(([key, type]) => (
              <option key={key} value={key}>
                {type.label}
              </option>
            ))}
          </select>

          <label className="flex items-center gap-2 text-sm text-gray-700">
            <input
              type="checkbox"
              checked={showDismissed}
              onChange={(e) => setShowDismissed(e.target.checked)}
              className="rounded"
            />
            Show Dismissed
          </label>
        </div>
      </div>

      {/* Summary Cards */}
      <AlertSummaryCards summary={summary} />

      {/* Charts */}
      <div className="grid md:grid-cols-2 gap-6">
        <AlertsByTypeChart alertsData={byType} />
        <AlertTrendChart trendData={trend} />
      </div>

      {/* Alerts List */}
      <div>
        <h2 className="text-xl font-semibold text-gray-900 mb-4">
          Active Alerts ({filteredAlerts.length})
        </h2>

        {filteredAlerts.length === 0 ? (
          <div className="bg-white rounded-lg shadow p-12 text-center">
            <CheckCircle2 className="w-16 h-16 text-green-500 mx-auto mb-4" />
            <h3 className="text-lg font-semibold text-gray-900 mb-2">No Active Alerts</h3>
            <p className="text-gray-600">
              {filterSeverity !== 'ALL' || filterType !== 'ALL'
                ? 'No alerts match the selected filters.'
                : 'All inventory levels are within acceptable ranges.'}
            </p>
          </div>
        ) : (
          <div className="grid md:grid-cols-2 lg:grid-cols-3 gap-4">
            {filteredAlerts.map((alert) => (
              <StockAlertCard
                key={alert.id}
                alert={alert}
                onAction={(action, alert) => handleActionMutation.mutate({ action, alert })}
                onDismiss={(id) => dismissAlertMutation.mutate(id)}
              />
            ))}
          </div>
        )}
      </div>
    </div>
  );
}<|MERGE_RESOLUTION|>--- conflicted
+++ resolved
@@ -447,11 +447,6 @@
   });
 
   // SSE for real-time alerts
-<<<<<<< HEAD
-  // TODO: Use lastMessage for detailed alert notifications
-  // eslint-disable-next-line no-unused-vars
-=======
->>>>>>> c3b0ba4c
   const { connected, lastMessage } = useSSE('inventory', {
     enabled: true,
     onMessage: (message) => {
