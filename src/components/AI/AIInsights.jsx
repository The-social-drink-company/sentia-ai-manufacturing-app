--- conflicted
+++ resolved
@@ -1,8 +1,3 @@
-<<<<<<< HEAD
-import React from "react";
-
-const AIInsights = () => {
-=======
 import React, { useState, useEffect } from 'react'
 import { motion, AnimatePresence } from 'framer-motion'
 import {
@@ -169,15 +164,208 @@
     }).format(amount)
   }
 
->>>>>>> c651fdd4
   return (
-    <div className="p-6 bg-white rounded-lg shadow">
-      <h2 className="text-xl font-semibold mb-4">AI Insights</h2>
-      <div className="text-center py-8 text-gray-500">
-        <p>AI insights will be displayed here.</p>
+    <div className="space-y-6 p-6">
+      {/* Header */}
+      <div className="flex items-center justify-between">
+        <div>
+          <h1 className="text-3xl font-bold text-gray-900 flex items-center">
+            <SparklesIcon className="w-8 h-8 mr-3 text-purple-600" />
+            AI Insights
+          </h1>
+          <p className="text-gray-600 mt-2">Intelligent recommendations and predictions powered by machine learning</p>
+        </div>
+        
+        <div className="flex items-center space-x-4">
+          <motion.div 
+            className="flex items-center space-x-2 bg-green-100 px-4 py-2 rounded-lg"
+            animate={{ scale: [1, 1.02, 1] }}
+            transition={{ duration: 2, repeat: Infinity, ease: "easeInOut" }}
+          >
+            <div className="w-2 h-2 bg-green-500 rounded-full animate-pulse"></div>
+            <span className="text-sm font-medium text-green-700">AI Engine Active</span>
+          </motion.div>
+        </div>
       </div>
+
+      {/* Category Filters */}
+      <div className="bg-white rounded-lg border border-gray-200 p-6">
+        <div className="flex flex-wrap gap-3">
+          {categories.map((category) => (
+            <motion.button
+              key={category.id}
+              onClick={() => setSelectedCategory(category.id)}
+              className={`px-4 py-2 rounded-lg font-medium text-sm transition-all ${
+                selectedCategory === category.id
+                  ? 'bg-blue-600 text-white shadow-md'
+                  : 'bg-gray-100 text-gray-700 hover:bg-gray-200'
+              }`}
+              whileHover={{ scale: 1.02 }}
+              whileTap={{ scale: 0.98 }}
+            >
+              {category.name}
+              <span className={`ml-2 px-2 py-1 rounded-full text-xs ${
+                selectedCategory === category.id
+                  ? 'bg-white/20 text-white'
+                  : 'bg-white text-gray-600'
+              }`}>
+                {category.count}
+              </span>
+            </motion.button>
+          ))}
+        </div>
+      </div>
+
+      {/* AI Insights Grid */}
+      <AnimatePresence mode="wait">
+        {loading ? (
+          <motion.div
+            key="loading"
+            initial={{ opacity: 0 }}
+            animate={{ opacity: 1 }}
+            exit={{ opacity: 0 }}
+            className="grid grid-cols-1 lg:grid-cols-2 gap-6"
+          >
+            {[1, 2, 3, 4].map((i) => (
+              <div key={i} className="bg-white rounded-lg border border-gray-200 p-6 animate-pulse">
+                <div className="flex items-start space-x-4">
+                  <div className="w-10 h-10 bg-gray-200 rounded-lg"></div>
+                  <div className="flex-1 space-y-3">
+                    <div className="h-4 bg-gray-200 rounded w-3/4"></div>
+                    <div className="h-3 bg-gray-200 rounded w-full"></div>
+                    <div className="h-3 bg-gray-200 rounded w-2/3"></div>
+                  </div>
+                </div>
+              </div>
+            ))}
+          </motion.div>
+        ) : (
+          <motion.div
+            key="insights"
+            initial={{ opacity: 0, y: 20 }}
+            animate={{ opacity: 1, y: 0 }}
+            exit={{ opacity: 0, y: -20 }}
+            className="grid grid-cols-1 lg:grid-cols-2 gap-6"
+          >
+            {insights.map((insight, index) => {
+              const IconComponent = insight.icon
+              return (
+                <motion.div
+                  key={insight.id}
+                  initial={{ opacity: 0, y: 20 }}
+                  animate={{ opacity: 1, y: 0 }}
+                  transition={{ delay: index * 0.1 }}
+                  className="bg-white rounded-lg border border-gray-200 p-6 hover:shadow-lg transition-all duration-200 group"
+                >
+                  {/* Header */}
+                  <div className="flex items-start justify-between mb-4">
+                    <div className="flex items-start space-x-3">
+                      <div className={`p-2 rounded-lg bg-${insight.color}-100`}>
+                        <IconComponent className={`w-6 h-6 text-${insight.color}-600`} />
+                      </div>
+                      <div className="flex-1">
+                        <div className="flex items-center space-x-2 mb-1">
+                          <h3 className="text-lg font-semibold text-gray-900 group-hover:text-blue-600 transition-colors">
+                            {insight.title}
+                          </h3>
+                          <span className={`px-2 py-1 text-xs font-medium rounded-full border ${getTypeColor(insight.type)}`}>
+                            {insight.type}
+                          </span>
+                        </div>
+                        <div className="flex items-center space-x-4 text-sm text-gray-500">
+                          <div className="flex items-center space-x-1">
+                            <ClockIcon className="w-4 h-4" />
+                            <span>{insight.timestamp}</span>
+                          </div>
+                          <div className={`px-2 py-1 rounded-full text-xs font-medium border ${getImpactColor(insight.impact)}`}>
+                            {insight.impact} impact
+                          </div>
+                        </div>
+                      </div>
+                    </div>
+                  </div>
+
+                  {/* Content */}
+                  <p className="text-gray-700 mb-4 leading-relaxed">{insight.description}</p>
+
+                  {/* Metrics */}
+                  <div className="grid grid-cols-2 gap-4 mb-4">
+                    <div className="bg-gray-50 rounded-lg p-3">
+                      <div className="text-sm text-gray-600">Confidence</div>
+                      <div className="text-lg font-bold text-gray-900">{insight.confidence}%</div>
+                      <div className="w-full bg-gray-200 rounded-full h-2 mt-1">
+                        <div
+                          className="bg-blue-500 h-2 rounded-full"
+                          style={{ width: `${insight.confidence}%` }}
+                        ></div>
+                      </div>
+                    </div>
+                    <div className="bg-gray-50 rounded-lg p-3">
+                      <div className="text-sm text-gray-600">Timeline</div>
+                      <div className="text-lg font-bold text-gray-900">{insight.timeline}</div>
+                      {insight.estimatedSavings && (
+                        <div className="text-sm text-green-600 font-medium">
+                          {formatCurrency(insight.estimatedSavings)} potential
+                        </div>
+                      )}
+                    </div>
+                  </div>
+
+                  {/* Actions */}
+                  <div className="border-t border-gray-100 pt-4">
+                    <div className="text-sm font-medium text-gray-700 mb-2">Recommended Actions:</div>
+                    <div className="space-y-2">
+                      {insight.actions.slice(0, 2).map((action, actionIndex) => (
+                        <div key={actionIndex} className="flex items-center text-sm text-gray-600">
+                          <ArrowRightIcon className="w-3 h-3 mr-2 text-blue-500" />
+                          {action}
+                        </div>
+                      ))}
+                      {insight.actions.length > 2 && (
+                        <div className="text-sm text-blue-600 font-medium cursor-pointer hover:text-blue-700">
+                          +{insight.actions.length - 2} more actions
+                        </div>
+                      )}
+                    </div>
+                  </div>
+
+                  {/* Action Buttons */}
+                  <div className="flex items-center justify-between mt-6 pt-4 border-t border-gray-100">
+                    <button className="text-sm text-blue-600 hover:text-blue-700 font-medium">
+                      View Details
+                    </button>
+                    <div className="flex space-x-2">
+                      <button className="px-3 py-1 bg-blue-600 text-white text-sm rounded-lg hover:bg-blue-700 transition-colors">
+                        Implement
+                      </button>
+                      <button className="px-3 py-1 bg-gray-100 text-gray-700 text-sm rounded-lg hover:bg-gray-200 transition-colors">
+                        Dismiss
+                      </button>
+                    </div>
+                  </div>
+                </motion.div>
+              )
+            })}
+          </motion.div>
+        )}
+      </AnimatePresence>
+
+      {/* Empty State */}
+      {!loading && insights.length === 0 && (
+        <motion.div
+          initial={{ opacity: 0, y: 20 }}
+          animate={{ opacity: 1, y: 0 }}
+          className="bg-white rounded-lg border border-gray-200 p-12 text-center"
+        >
+          <SparklesIcon className="w-16 h-16 text-gray-300 mx-auto mb-4" />
+          <h3 className="text-lg font-semibold text-gray-900 mb-2">No insights available</h3>
+          <p className="text-gray-600">
+            The AI engine is processing your data. New insights will appear as they become available.
+          </p>
+        </motion.div>
+      )}
     </div>
-  );
-};
-
-export default AIInsights;+  )
+}
+
+export default AIInsights