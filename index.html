--- conflicted
+++ resolved
@@ -6,11 +6,7 @@
     <link rel="icon" type="image/svg+xml" href="/vite.svg" />
     <meta name="viewport" content="width=device-width, initial-scale=1.0" />
     <title>Sentia Manufacturing Dashboard - Enterprise Working Capital Intelligence</title>
-<<<<<<< HEAD
-    <!-- Application Initialization with Clerk Authentication -->
-=======
     <!-- Bulletproof Initialization - Handles all edge cases -->
->>>>>>> bcb815d6
     <script>
       // Immediate error catching to prevent blank pages
       window.addEventListener('error', function(e) {
