--- conflicted
+++ resolved
@@ -1,4 +1,3 @@
-<<<<<<< HEAD
 import React from 'react';
 
 function App() {
@@ -6,252 +5,8 @@
     <div>
       <h1>Hello, World!</h1>
       <p>If you can see this, React is working.</p>
-=======
-import React, { useState, lazy, Suspense, memo } from 'react';
-import './App.css';
-
-// Loading spinner component
-const LoadingSpinner = memo(() => (
-  <div className="flex items-center justify-center min-h-screen bg-gray-50">
-    <div className="text-center">
-      <div className="animate-spin rounded-full h-12 w-12 border-b-2 border-blue-600 mx-auto mb-4"></div>
-      <p className="text-gray-600">Loading...</p>
-    </div>
-  </div>
-));
-
-// Memoized landing page component
-const LandingPage = memo(({ setCurrentView }) => (
-  <div className="min-h-screen bg-gradient-to-br from-purple-900 via-blue-900 to-indigo-900 text-white">
-    <div className="container mx-auto px-6 py-12">
-      <div className="text-center mb-12">
-        <div className="flex items-center justify-center mb-6">
-          <div className="w-16 h-16 bg-blue-600 rounded-2xl flex items-center justify-center mr-4">
-            <span className="text-2xl font-bold" role="img" aria-label="chart">📊</span>
-          </div>
-          <h1 className="text-5xl font-bold">Sentia Manufacturing</h1>
-        </div>
-        <h2 className="text-2xl text-blue-200 mb-6">Enterprise Working Capital Intelligence Platform</h2>
-        <p className="text-lg text-gray-300 max-w-4xl mx-auto leading-relaxed">
-          Advanced cash flow analysis and optimization for manufacturing enterprises.
-          Answer the critical questions: How much cash do you need? When do you need it?
-          How can you optimize working capital for growth?
-        </p>
-      </div>
-
-      <div className="flex justify-center space-x-6 mb-12">
-        <button
-          onClick={() => setCurrentView('dashboard')}
-          className="bg-blue-600 hover:bg-blue-700 text-white px-8 py-4 text-lg font-semibold rounded-lg transition-all duration-200 hover:scale-105"
-        >
-          Enter Dashboard →
-        </button>
-        <button
-          onClick={() => setCurrentView('calculator')}
-          className="bg-purple-600 hover:bg-purple-700 text-white px-8 py-4 text-lg font-semibold rounded-lg transition-all duration-200 hover:scale-105"
-        >
-          Working Capital Calculator <span role="img" aria-label="chart">📊</span>
-        </button>
-      </div>
-
-      <div className="grid md:grid-cols-3 gap-8 max-w-6xl mx-auto">
-        <div className="bg-white/10 backdrop-blur-sm border border-white/20 text-white rounded-lg p-6">
-          <div className="w-12 h-12 bg-green-600 rounded-lg flex items-center justify-center mb-4">
-            <span className="text-xl" role="img" aria-label="money">💰</span>
-          </div>
-          <h3 className="text-xl font-semibold mb-2">Cash Flow Analysis</h3>
-          <p className="text-gray-300">
-            Real-time cash flow monitoring with predictive analytics and optimization recommendations.
-          </p>
-        </div>
-
-        <div className="bg-white/10 backdrop-blur-sm border border-white/20 text-white rounded-lg p-6">
-          <div className="w-12 h-12 bg-blue-600 rounded-lg flex items-center justify-center mb-4">
-            <span className="text-xl" role="img" aria-label="growth">📈</span>
-          </div>
-          <h3 className="text-xl font-semibold mb-2">Working Capital Intelligence</h3>
-          <p className="text-gray-300">
-            Advanced algorithms to optimize inventory, receivables, and payables for maximum efficiency.
-          </p>
-        </div>
-
-        <div className="bg-white/10 backdrop-blur-sm border border-white/20 text-white rounded-lg p-6">
-          <div className="w-12 h-12 bg-purple-600 rounded-lg flex items-center justify-center mb-4">
-            <span className="text-xl" role="img" aria-label="target">🎯</span>
-          </div>
-          <h3 className="text-xl font-semibold mb-2">Enterprise Integration</h3>
-          <p className="text-gray-300">
-            Seamless integration with ERP systems, banks, and financial platforms for comprehensive insights.
-          </p>
-        </div>
-      </div>
-
-      <div className="mt-12 text-center">
-        <p className="text-sm text-gray-400">
-          Environment: {import.meta.env.MODE} |
-          API: {import.meta.env.VITE_API_BASE_URL || 'Not set'} |
-          Clerk: {import.meta.env.VITE_CLERK_PUBLISHABLE_KEY ? 'Set' : 'Not set'}
-        </p>
-      </div>
-    </div>
-  </div>
-));
-
-// Memoized dashboard component
-const Dashboard = memo(({ setCurrentView }) => (
-  <div className="min-h-screen bg-gray-50">
-    <div className="bg-white shadow-sm border-b">
-      <div className="container mx-auto px-6 py-4">
-        <div className="flex items-center justify-between">
-          <h1 className="text-2xl font-bold text-gray-900">Sentia Manufacturing Dashboard</h1>
-          <button
-            onClick={() => setCurrentView('landing')}
-            className="bg-gray-600 hover:bg-gray-700 text-white px-4 py-2 rounded-lg"
-          >
-            ← Back to Landing
-          </button>
-        </div>
-      </div>
-    </div>
-
-    <div className="container mx-auto px-6 py-8">
-      <div className="grid md:grid-cols-2 lg:grid-cols-4 gap-6 mb-8">
-        <div className="bg-white rounded-lg shadow p-6">
-          <h3 className="text-lg font-semibold text-gray-900 mb-2">Current Ratio</h3>
-          <p className="text-3xl font-bold text-green-600">2.1</p>
-          <p className="text-sm text-gray-500">Healthy liquidity position</p>
-        </div>
-
-        <div className="bg-white rounded-lg shadow p-6">
-          <h3 className="text-lg font-semibold text-gray-900 mb-2">Quick Ratio</h3>
-          <p className="text-3xl font-bold text-blue-600">1.8</p>
-          <p className="text-sm text-gray-500">Strong short-term liquidity</p>
-        </div>
-
-        <div className="bg-white rounded-lg shadow p-6">
-          <h3 className="text-lg font-semibold text-gray-900 mb-2">Cash Unlock Potential</h3>
-          <p className="text-3xl font-bold text-purple-600">$83K</p>
-          <p className="text-sm text-gray-500">Available optimization</p>
-        </div>
-
-        <div className="bg-white rounded-lg shadow p-6">
-          <h3 className="text-lg font-semibold text-gray-900 mb-2">Annual Improvement</h3>
-          <p className="text-3xl font-bold text-orange-600">$334K</p>
-          <p className="text-sm text-gray-500">Projected savings</p>
-        </div>
-      </div>
-
-      <div className="bg-white rounded-lg shadow p-6">
-        <h2 className="text-xl font-semibold text-gray-900 mb-4">Working Capital Overview</h2>
-        <p className="text-gray-600">
-          Your manufacturing operations show strong liquidity metrics with significant optimization opportunities.
-          The current ratio of 2.1 indicates healthy short-term financial health, while the quick ratio of 1.8
-          demonstrates strong ability to meet immediate obligations.
-        </p>
-      </div>
-    </div>
-  </div>
-));
-
-// Lazy load the calculator component for code splitting
-const Calculator = lazy(() =>
-  new Promise(resolve => {
-    setTimeout(() => {
-      resolve({
-        default: memo(({ setCurrentView }) => (
-          <div className="min-h-screen bg-gray-50">
-            <div className="bg-white shadow-sm border-b">
-              <div className="container mx-auto px-6 py-4">
-                <div className="flex items-center justify-between">
-                  <h1 className="text-2xl font-bold text-gray-900">Working Capital Calculator</h1>
-                  <button
-                    onClick={() => setCurrentView('landing')}
-                    className="bg-gray-600 hover:bg-gray-700 text-white px-4 py-2 rounded-lg"
-                  >
-                    ← Back to Landing
-                  </button>
-                </div>
-              </div>
-            </div>
-
-            <div className="container mx-auto px-6 py-8">
-              <div className="bg-white rounded-lg shadow p-6">
-                <h2 className="text-xl font-semibold text-gray-900 mb-6">Calculate Your Working Capital</h2>
-
-                <div className="grid md:grid-cols-2 gap-6">
-                  <div>
-                    <label className="block text-sm font-medium text-gray-700 mb-2">Current Assets ($)</label>
-                    <input
-                      type="number"
-                      className="w-full px-3 py-2 border border-gray-300 rounded-lg focus:ring-2 focus:ring-blue-500 focus:border-blue-500"
-                      placeholder="Enter current assets"
-                    />
-                  </div>
-
-                  <div>
-                    <label className="block text-sm font-medium text-gray-700 mb-2">Current Liabilities ($)</label>
-                    <input
-                      type="number"
-                      className="w-full px-3 py-2 border border-gray-300 rounded-lg focus:ring-2 focus:ring-blue-500 focus:border-blue-500"
-                      placeholder="Enter current liabilities"
-                    />
-                  </div>
-
-                  <div>
-                    <label className="block text-sm font-medium text-gray-700 mb-2">Inventory ($)</label>
-                    <input
-                      type="number"
-                      className="w-full px-3 py-2 border border-gray-300 rounded-lg focus:ring-2 focus:ring-blue-500 focus:border-blue-500"
-                      placeholder="Enter inventory value"
-                    />
-                  </div>
-
-                  <div>
-                    <label className="block text-sm font-medium text-gray-700 mb-2">Accounts Receivable ($)</label>
-                    <input
-                      type="number"
-                      className="w-full px-3 py-2 border border-gray-300 rounded-lg focus:ring-2 focus:ring-blue-500 focus:border-blue-500"
-                      placeholder="Enter receivables"
-                    />
-                  </div>
-                </div>
-
-                <button className="mt-6 bg-blue-600 hover:bg-blue-700 text-white px-6 py-3 rounded-lg font-semibold">
-                  Calculate Working Capital
-                </button>
-              </div>
-            </div>
-          </div>
-        ))
-      });
-    }, 10); // Minimal delay to allow for split
-  })
-);
-
-function App() {
-  const [currentView, setCurrentView] = useState('landing');
-
-  const renderView = () => {
-    switch(currentView) {
-      case 'dashboard':
-        return <Dashboard setCurrentView={setCurrentView} />;
-      case 'calculator':
-        return (
-          <Suspense fallback={<LoadingSpinner />}>
-            <Calculator setCurrentView={setCurrentView} />
-          </Suspense>
-        );
-      default:
-        return <LandingPage setCurrentView={setCurrentView} />;
-    }
-  };
-
-  return (
-    <div className="App">
-      {renderView()}
->>>>>>> 2ec68823
     </div>
   );
 }
 
-export default App;+export default App;
