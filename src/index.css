--- conflicted
+++ resolved
@@ -24,10 +24,17 @@
   }
 }
 
-<<<<<<< HEAD
-.card h3 {
-  margin-top: 0;
-  color: #2c5aa0;
+@layer utilities {
+  .sr-only {
+    position: absolute;
+    width: 1px;
+    height: 1px;
+    padding: 0;
+    margin: -1px;
+    overflow: hidden;
+    clip: rect(0, 0, 0, 0);
+    border: 0;
+  }
 }
 
 /* Slider styles for Interactive Financial Modeling */
@@ -78,17 +85,4 @@
 
 .slider::-moz-range-thumb:hover {
   background: #2563eb;
-=======
-@layer utilities {
-  .sr-only {
-    position: absolute;
-    width: 1px;
-    height: 1px;
-    padding: 0;
-    margin: -1px;
-    overflow: hidden;
-    clip: rect(0, 0, 0, 0);
-    border: 0;
-  }
->>>>>>> 3d1d26ef
 }