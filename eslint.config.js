--- conflicted
+++ resolved
@@ -18,11 +18,7 @@
       'node_modules/**',
       'spec-kit/**',
       'agents/**',
-<<<<<<< HEAD
       'src/features/**',
-=======
-      'src/features/**',\n
->>>>>>> b0361c46
       'src/components/ui/*.test.*',
       'tests/**',
       'scripts/**',
