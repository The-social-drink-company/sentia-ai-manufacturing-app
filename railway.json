--- conflicted
+++ resolved
@@ -5,11 +5,7 @@
   },
   "deploy": {
     "startCommand": "node server.js",
-<<<<<<< HEAD
-    "comment": "FINAL TEST CONFIG - 2025-09-10 - Using server.js directly, cache mount conflicts resolved",
-=======
-    "comment": "CRITICAL FIX - 2025-09-10 - Cache mount EBUSY error resolved, production deployment optimized",
->>>>>>> 37030f3e
+    "comment": "CRITICAL FIX - 2025-09-10 - Cache mount EBUSY error resolved, production deployment optimized, testing environment with MCP integration",
     "healthcheckPath": "/api/health",
     "healthcheckTimeout": 300,
     "restartPolicyType": "on_failure",
