--- conflicted
+++ resolved
@@ -9,31 +9,14 @@
     "start:legacy": "node server.js",
     "dev": "nodemon enterprise-server-simple.js",
     "test": "node -e \"console.log('Testing enterprise MCP server...'); import('./enterprise-server-simple.js').then(() => console.log('Server loaded successfully')).catch(console.error)\"",
-<<<<<<< HEAD
-    "health": "curl -s http://localhost:6000/health || echo 'Server not running'",
-=======
     "health": "curl -s http://localhost:3001/health || echo 'Server not running'",
->>>>>>> f7600908
     "build": "echo 'No build step required for Node.js server'"
   },
   "dependencies": {
     "express": "^4.21.1",
     "cors": "^2.8.5", 
     "dotenv": "^16.4.7",
-    "xero-node": "^4.34.0",
-    "helmet": "^7.1.0",
-    "express-rate-limit": "^7.1.5",
-    "ws": "^8.14.2",
-    "winston": "^3.11.0",
-    "jsonwebtoken": "^9.0.2",
-    "bcryptjs": "^2.4.3",
-    "axios": "^1.6.2",
-    "uuid": "^9.0.1",
-    "joi": "^17.11.0",
-    "compression": "^1.7.4",
-    "morgan": "^1.10.0",
-    "moment": "^2.29.4",
-    "lodash": "^4.17.21"
+    "xero-node": "^5.5.1"
   },
   "devDependencies": {
     "nodemon": "^3.1.10"
