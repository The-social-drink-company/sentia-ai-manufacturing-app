{
  "name": "sentia-manufacturing-dashboard",
  "version": "1.0.1",
  "description": "Manufacturing Dashboard with React/Vite frontend and Node.js backend",
  "type": "module",
  "scripts": {
    "dev": "concurrently \"npm run dev:server\" \"npm run dev:client\"",
    "dev:client": "vite",
    "dev:server": "nodemon server.js",
    "dev:internal": "concurrently \"npm run dev:server\" \"npm run dev:client\" --names \"server,client\" --prefix-colors \"blue,green\"",
<<<<<<< HEAD
    "prebuild": "rimraf dist || true",
    "build": "vite build",
    "build:railway": "vite build",
    "postbuild": "echo Build completed for Railway deployment",
=======
    "prebuild": "rimraf dist",
    "build": "vite build",
    "build:railway": "vite build",
    "postbuild": "echo 'Build completed for Railway deployment' && ls -la dist/ && echo 'Assets:' && ls -la dist/assets/ 2>/dev/null || echo 'Assets directory not found' && echo 'Total dist size:' && du -sh dist/ 2>/dev/null || echo 'Dist size check failed'",
>>>>>>> 50398bd5
    "build:force": "rimraf dist node_modules/.vite && vite build",
    "start": "node server.js",
    "start:concurrent": "concurrently \"node server.js\"",
    "start:dev": "node server.js",
    "preview": "vite preview",
    "serve": "node server.js",
    "test": "vitest",
    "test:ui": "vitest --ui",
    "test:run": "vitest run",
    "test:coverage": "vitest run --coverage",
    "test:e2e": "playwright test",
    "test:e2e:ui": "playwright test --ui",
    "test:setup": "playwright install",
    "lint": "eslint .",
    "lint:fix": "eslint . --fix",
    "monitor": "node monitoring-agent.cjs",
    "monitor:status": "node monitoring-agent.cjs --status",
    "monitor:bg": "node monitoring-agent.cjs &",
    "format": "prettier --write .",
    "format:check": "prettier --check .",
    "deploy:single": "node scripts/enterprise-deployment-automation.js --single",
    "deploy:auto": "node scripts/enterprise-deployment-automation.js --auto",
    "deploy:pipeline": "node scripts/enterprise-deployment-automation.js",
    "typecheck": "tsc --noEmit",
    "quality": "npm run lint && npm run format:check && npm run typecheck",
    "db:generate": "prisma generate",
    "db:push": "prisma db push",
    "db:pull": "prisma db pull",
    "db:migrate": "prisma migrate dev",
    "db:migrate:deploy": "prisma migrate deploy",
    "db:migrate:reset": "prisma migrate reset",
    "db:studio": "prisma studio",
    "db:seed": "node prisma/seed.js",
    "railway:setup": "node scripts/setup-railway-env.js",
    "railway:deploy": "node scripts/railway-deploy.js",
    "railway:verify": "node scripts/verify-deployments.js",
    "deploy:all": "npm run railway:setup && npm run railway:deploy && npm run railway:verify",
    "deploy:dev": "node scripts/railway-deploy.js development",
    "deploy:test": "node scripts/railway-deploy.js testing",
    "deploy:prod": "node scripts/railway-deploy.js production",
    "health:check": "node scripts/railway-health-monitor.js",
    "health:monitor": "node scripts/railway-health-monitor.js --watch",
    "qa:full": "npm run health:check && npm run lint && npm run test:run",
    "railway:autonomous:setup": "node scripts/railway-autonomous-setup.js setup",
    "railway:autonomous:deploy": "node scripts/railway-autonomous-setup.js deploy",
    "railway:build": "npm run build",
    "railway:start": "npm run start",
    "railway:health": "curl -f http://localhost:$PORT/api/health || exit 1",
    "railway:autonomous:status": "node scripts/railway-autonomous-setup.js status",
    "autonomous:activate": "node scripts/railway-autonomous-setup.js",
    "autonomous:watchdog": "node services/observability/autonomous-watchdog.js",
    "autonomous:start": "node tests/autonomous/autonomous-scheduler.js",
    "test-agent:deploy": "node deploy-test-agent.js",
    "test-agent:start": "cmd /c \"set AUTONOMOUS_SCHEDULER_MODE=railway && node tests/autonomous/autonomous-scheduler.js\"",
    "railway:test-agent": "npm run test-agent:deploy",
    "railway:deploy:dev": "node railway-deploy-pipeline.js development",
    "railway:deploy:test": "node railway-deploy-pipeline.js testing",
    "railway:deploy:prod": "node railway-deploy-pipeline.js production",
    "railway:pipeline": "node railway-deploy-pipeline.js",
    "railway:validate": "node validate-railway-deployment.js",
    "railway:validate:dev": "node validate-railway-deployment.js development",
    "railway:validate:test": "node validate-railway-deployment.js testing",
    "railway:validate:prod": "node validate-railway-deployment.js production",
    "financeflo:build": "npm run build && npm run db:generate",
    "financeflo:start": "npm run db:migrate:deploy && npm run start",
    "financeflo:health": "curl -f http://localhost:$PORT/api/health && curl -f http://localhost:$PORT/api/optimization/health && curl -f http://localhost:$PORT/api/forecasting/accuracy/trends",
    "financeflo:deploy": "npm run railway:build && npm run railway:validate",
    "autonomous:stop": "taskkill /F /FI \"WINDOWTITLE eq Autonomous*\" /T",
    "autonomous:24-7": "node tests/autonomous/start-24-7-service.js",
    "autonomous:service": "node tests/autonomous/service-manager.js",
    "autonomous:status": "type tests\\autonomous\\logs\\scheduler-status.json 2>nul || echo No status available",
    "autonomous:health": "type tests\\autonomous\\logs\\service-manager.log 2>nul | tail -20 || echo No health logs available",
    "autonomous:logs": "type tests\\autonomous\\logs\\scheduler.log 2>nul | tail -50 || echo No scheduler logs available",
    "autonomous:deploy-logs": "type tests\\autonomous\\logs\\deployment.log 2>nul | tail -20 || echo No deployment logs available",
    "test:autonomous": "playwright test --config=playwright.autonomous.config.js",
    "dev:clean": "rimraf node_modules/.vite dist",
    "dev:fresh": "npm run dev:clean && npm install && npm run dev",
    "dev:quick": "concurrently \"npm run serve\" \"npm run dev:client\"",
    "serve:static": "npx serve dist -p 3000",
    "dev:production-test": "npm run build && npm run serve:static",
    "mcp:start": "cd mcp-server && npm start",
    "mcp:dev": "cd mcp-server && npm run dev",
    "mcp:test": "cd mcp-server && npm run test",
    "mcp:health": "cd mcp-server && npm run health",
    "ai:full-stack": "concurrently \"npm run dev:server\" \"npm run dev:client\" \"npm run mcp:dev\" --names \"server,client,mcp\" --prefix-colors \"blue,green,yellow\"",
    "ai:production": "concurrently \"npm run start\" \"npm run mcp:start\" --names \"main,mcp\" --prefix-colors \"blue,yellow\""
  },
  "dependencies": {
    "@auth/prisma-adapter": "^2.10.0",
    "@azure/msal-browser": "^4.22.0",
    "@azure/msal-react": "^3.0.19",
    "@babel/runtime": "^7.28.4",
    "@clerk/clerk-react": "^5.46.1",
    "@clerk/clerk-sdk-node": "^5.1.6",
    "@dnd-kit/core": "^6.3.1",
    "@dnd-kit/sortable": "^10.0.0",
    "@dnd-kit/utilities": "^3.2.2",
    "@headlessui/react": "^2.2.7",
    "@heroicons/react": "^2.2.0",
    "@microsoft/microsoft-graph-client": "^3.0.7",
    "@microsoft/microsoft-graph-types": "^2.40.0",
    "@prisma/client": "^6.15.0",
    "@radix-ui/react-dialog": "^1.1.15",
    "@radix-ui/react-dropdown-menu": "^2.1.16",
    "@radix-ui/react-progress": "^1.1.7",
    "@radix-ui/react-select": "^2.2.6",
    "@radix-ui/react-separator": "^1.1.7",
    "@radix-ui/react-slider": "^1.3.6",
    "@radix-ui/react-slot": "^1.0.2",
    "@radix-ui/react-switch": "^1.2.6",
    "@radix-ui/react-tabs": "^1.1.13",
    "@radix-ui/react-toast": "^1.2.15",
    "@radix-ui/react-tooltip": "^1.2.8",
    "@sentry/react": "^10.10.0",
    "@sentry/tracing": "^7.120.4",
    "@shopify/shopify-api": "^11.14.1",
    "@tanstack/react-query": "^5.87.1",
    "@tanstack/react-query-devtools": "^5.85.9",
    "amazon-sp-api": "^1.1.6",
    "axios": "^1.11.0",
    "bcrypt": "^6.0.0",
    "bcryptjs": "^3.0.2",
    "bullmq": "^5.58.4",
    "chart.js": "^4.5.0",
    "chartjs-adapter-date-fns": "^3.0.0",
    "chartjs-plugin-annotation": "^3.1.0",
    "chartjs-plugin-zoom": "^2.2.0",
    "class-variance-authority": "^0.7.0",
    "clsx": "^2.0.0",
    "concurrently": "^8.2.2",
    "cors": "^2.8.5",
    "cron": "^4.3.3",
    "csrf": "^3.1.0",
    "csrf-csrf": "^4.0.3",
    "csv-parser": "^3.2.0",
    "date-fns": "^4.1.0",
    "dotenv": "^16.6.1",
    "exceljs": "^4.4.0",
    "express": "^4.19.2",
    "express-mongo-sanitize": "^2.2.0",
    "express-rate-limit": "^8.1.0",
    "express-validator": "^7.2.1",
    "framer-motion": "^12.23.12",
    "helmet": "^8.1.0",
    "html2canvas": "^1.4.1",
    "ioredis": "^5.7.0",
    "joi": "^18.0.1",
    "jotai": "^2.13.1",
    "jsonwebtoken": "^9.0.2",
    "jspdf": "^3.0.2",
    "lodash": "^4.17.21",
    "lucide-react": "^0.263.1",
    "ml-kmeans": "^6.0.0",
    "ml-matrix": "^6.12.1",
    "ml-regression": "^6.3.0",
    "morgan": "^1.10.0",
    "multer": "^2.0.2",
    "node-cron": "^4.2.1",
    "node-fetch": "^2.7.0",
    "nodemon": "^3.1.4",
    "openai": "^4.20.0",
    "pg": "^8.12.0",
    "prisma": "^6.15.0",
    "prom-client": "^15.0.0",
    "rate-limiter-flexible": "^7.2.0",
    "react": "^18.2.0",
    "react-chartjs-2": "^5.3.0",
    "react-dom": "^18.2.0",
    "react-dropzone": "^14.3.8",
    "react-error-boundary": "^6.0.0",
    "react-grid-layout": "^1.5.2",
    "react-hot-toast": "^2.6.0",
    "react-hotkeys-hook": "^5.1.0",
    "react-intersection-observer": "^9.16.0",
    "react-router-dom": "^6.30.1",
    "react-use": "^17.6.0",
    "react-window": "^2.0.2",
    "react-window-infinite-loader": "^1.0.10",
    "recharts": "^2.15.4",
    "redis": "^5.8.2",
    "seedrandom": "^3.0.5",
    "shopify-api-node": "^3.15.0",
    "socket.io": "^4.8.1",
    "tailwind-merge": "^1.14.0",
    "tailwindcss-animate": "^1.0.6",
    "three": "^0.180.0",
    "web-vitals": "^5.1.0",
    "winston": "^3.11.0",
    "winston-daily-rotate-file": "^4.7.1",
    "ws": "^8.18.3",
    "xero-node": "^13.0.0",
    "xss": "^1.0.15",
    "zod": "^3.23.8",
    "zustand": "^5.0.8"
  },
  "devDependencies": {
    "@babel/core": "^7.28.4",
    "@babel/generator": "^7.28.3",
    "@babel/parser": "^7.28.4",
    "@babel/traverse": "^7.28.4",
    "@babel/types": "^7.28.4",
    "@commitlint/cli": "^18.4.0",
    "@commitlint/config-conventional": "^18.4.0",
    "@eslint/js": "^9.34.0",
    "@faker-js/faker": "^10.0.0",
    "@playwright/test": "^1.40.0",
    "@testing-library/jest-dom": "^6.1.4",
    "@testing-library/react": "^13.4.0",
    "@testing-library/user-event": "^14.5.1",
    "@types/babel__core": "^7.20.5",
    "@types/babel__generator": "^7.27.0",
    "@types/babel__template": "^7.4.4",
    "@types/babel__traverse": "^7.28.0",
    "@types/body-parser": "^1.19.6",
    "@types/connect": "^3.4.38",
    "@types/cookies": "^0.9.1",
    "@types/cors": "^2.8.19",
    "@types/d3-array": "^3.2.1",
    "@types/d3-color": "^3.1.3",
    "@types/d3-ease": "^3.0.2",
    "@types/d3-interpolate": "^3.0.4",
    "@types/d3-path": "^3.1.1",
    "@types/d3-scale": "^4.0.9",
    "@types/d3-shape": "^3.1.7",
    "@types/d3-time": "^3.0.4",
    "@types/d3-timer": "^3.0.2",
    "@types/express": "^5.0.3",
    "@types/express-serve-static-core": "^5.0.7",
    "@types/hammerjs": "^2.0.46",
    "@types/http-errors": "^2.0.5",
    "@types/js-cookie": "^3.0.6",
    "@types/json5": "^0.0.30",
    "@types/luxon": "^3.7.1",
    "@types/mime": "^3.0.4",
    "@types/minimist": "^1.2.5",
    "@types/node": "^24.3.1",
    "@types/node-fetch": "^2.6.13",
    "@types/normalize-package-data": "^2.4.4",
    "@types/prop-types": "^15.7.15",
    "@types/qs": "^6.14.0",
    "@types/range-parser": "^1.2.7",
    "@types/react": "^18.3.24",
    "@types/react-dom": "^18.3.7",
    "@types/send": "^0.17.5",
    "@types/serve-static": "^1.15.8",
    "@types/triple-beam": "^1.3.5",
    "@vitejs/plugin-react": "^4.3.1",
    "autoprefixer": "^10.4.14",
    "eslint": "^8.57.1",
    "eslint-plugin-react": "^7.32.2",
    "eslint-plugin-react-hooks": "^4.6.0",
    "eslint-plugin-react-refresh": "^0.4.3",
    "eslint-plugin-security": "^3.0.1",
    "husky": "^9.0.0",
    "jsdom": "^23.0.1",
    "lint-staged": "^15.2.0",
    "postcss": "^8.4.27",
    "prettier": "^3.1.0",
    "rimraf": "^6.0.1",
    "supertest": "^6.3.3",
    "tailwindcss": "^3.4.17",
    "terser": "^5.44.0",
    "typescript": "^5.3.0",
    "vite": "^7.1.5",
    "vitest": "^3.2.4"
  },
  "engines": {
    "node": ">=18.0.0"
  }
}<|MERGE_RESOLUTION|>--- conflicted
+++ resolved
@@ -8,17 +8,10 @@
     "dev:client": "vite",
     "dev:server": "nodemon server.js",
     "dev:internal": "concurrently \"npm run dev:server\" \"npm run dev:client\" --names \"server,client\" --prefix-colors \"blue,green\"",
-<<<<<<< HEAD
-    "prebuild": "rimraf dist || true",
-    "build": "vite build",
-    "build:railway": "vite build",
-    "postbuild": "echo Build completed for Railway deployment",
-=======
     "prebuild": "rimraf dist",
     "build": "vite build",
     "build:railway": "vite build",
     "postbuild": "echo 'Build completed for Railway deployment' && ls -la dist/ && echo 'Assets:' && ls -la dist/assets/ 2>/dev/null || echo 'Assets directory not found' && echo 'Total dist size:' && du -sh dist/ 2>/dev/null || echo 'Dist size check failed'",
->>>>>>> 50398bd5
     "build:force": "rimraf dist node_modules/.vite && vite build",
     "start": "node server.js",
     "start:concurrent": "concurrently \"node server.js\"",
