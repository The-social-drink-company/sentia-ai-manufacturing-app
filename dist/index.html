<!doctype html>
<html lang="en">
  <head>
    <meta charset="UTF-8" />
    <link rel="icon" type="image/svg+xml" href="/vite.svg" />
    <meta name="viewport" content="width=device-width, initial-scale=1.0" />
    <title>Sentia Manufacturing Dashboard</title>
    <!-- Bulletproof Initialization - Handles all edge cases -->
    <script>
      // Immediate error catching to prevent blank pages
      window.addEventListener('error', function(e) {
        console.error('[Global Error]', e.message, e.filename, e.lineno);
        // Don't prevent default - we want to see errors in console
      });

      // Initialize fallback environment if needed
      if (typeof window.import === 'undefined') {
        window.import = { meta: { env: {} } };
      }

      // Set critical environment defaults immediately
      window.VITE_CLERK_PUBLISHABLE_KEY = 'pk_live_Y2xlcmsuZmluYW5jZWZsby5haSQ';
      window.VITE_MCP_SERVER_URL = 'https://mcp-server-tkyu.onrender.com';
      window.VITE_API_BASE_URL = '/api';
      window.NODE_ENV = 'production';
      
      window.import.meta.env.VITE_CLERK_PUBLISHABLE_KEY = 'pk_live_Y2xlcmsuZmluYW5jZWZsby5haSQ';
      window.import.meta.env.VITE_MCP_SERVER_URL = 'https://mcp-server-tkyu.onrender.com';
      window.import.meta.env.VITE_API_BASE_URL = '/api';
      window.import.meta.env.MODE = 'production';
      
      // Set database URL for production
      window.DATABASE_URL = 'postgresql://neondb_owner:npg_2wVD9gdintm@ep-broad-resonance-ablmx6yo-pooler.eu-west-2.aws.neon.tech/neondb?sslmode=require&channel_binding=require';
    </script>

    <!-- Clerk Environment Initialization with fallback -->
    <script>
      (function() {
        // Try to load clerk-init.js but don't fail if it doesn't exist
        var script = document.createElement('script');
        script.src = '/clerk-init.js';
        script.onerror = function() {
          console.warn('[Clerk Init] Failed to load clerk-init.js, using defaults');
        };
        document.head.appendChild(script);
      })();
    </script>
<<<<<<< HEAD
    <script type="module" crossorigin src="/js/index-B7cvUfzJ.js"></script>
    <link rel="modulepreload" crossorigin href="/js/auth-BIfipbc6.js">
    <link rel="modulepreload" crossorigin href="/js/vendor-BWEY3JH6.js">
    <link rel="modulepreload" crossorigin href="/js/react-core-DuWapW7w.js">
    <link rel="modulepreload" crossorigin href="/js/router-hkXr9zl6.js">
    <link rel="stylesheet" crossorigin href="/css/index-VN4pBvYP.css">
=======
    <script type="module" crossorigin src="/js/index-DifVd1iv.js"></script>
    <link rel="modulepreload" crossorigin href="/js/vendor-utils-BvmCeSbq.js">
    <link rel="modulepreload" crossorigin href="/js/charts-DxLx1lqX.js">
    <link rel="modulepreload" crossorigin href="/js/react-core-DkFbty9o.js">
    <link rel="modulepreload" crossorigin href="/js/vendor-CHbOot_X.js">
    <link rel="modulepreload" crossorigin href="/js/router-C0m1gglZ.js">
    <link rel="modulepreload" crossorigin href="/js/auth-M1VfQxmO.js">
    <link rel="modulepreload" crossorigin href="/js/forms-CtqjxpzJ.js">
    <link rel="modulepreload" crossorigin href="/js/ui-components-J4-_vVnI.js">
    <link rel="modulepreload" crossorigin href="/js/animation-CTJwy-Vh.js">
    <link rel="stylesheet" crossorigin href="/css/react-core-C9-ySRfk.css">
    <link rel="stylesheet" crossorigin href="/css/index-4ewCfte5.css">
>>>>>>> a7f05b45
  </head>
  <body>
    <div id="root">
      <!-- Fallback loading state if React fails to mount -->
      <div id="fallback-loader" style="
        display: flex;
        justify-content: center;
        align-items: center;
        height: 100vh;
        background: #f3f4f6;
        font-family: -apple-system, BlinkMacSystemFont, 'Segoe UI', Roboto, sans-serif;
      ">
        <div style="text-align: center;">
          <div style="
            width: 48px;
            height: 48px;
            border: 4px solid #e5e7eb;
            border-top: 4px solid #3b82f6;
            border-radius: 50%;
            animation: spin 1s linear infinite;
            margin: 0 auto 16px;
          "></div>
          <div style="color: #6b7280; font-size: 18px;">Loading Sentia Manufacturing...</div>
          <noscript>
            <div style="color: #ef4444; margin-top: 16px;">
              JavaScript is required to run this application.
            </div>
          </noscript>
        </div>
      </div>
      <style>
        @keyframes spin {
          0% { transform: rotate(0deg); }
          100% { transform: rotate(360deg); }
        }
      </style>
    </div>

    <!-- Diagnostic script for debugging -->
    <script>
      // Remove fallback loader when app loads
      window.addEventListener('DOMContentLoaded', function() {
        setTimeout(function() {
          var loader = document.getElementById('fallback-loader');
          if (loader && document.querySelector('#root > *:not(#fallback-loader)')) {
            loader.style.display = 'none';
          }
        }, 100);
      });

      // Add diagnostic information
      console.log('[App Init] Starting Sentia Manufacturing Dashboard');
      console.log('[App Init] Environment:', window.location.hostname);
      console.log('[App Init] Protocol:', window.location.protocol);
      console.log('[App Init] Clerk Key:', window.import?.meta?.env?.VITE_CLERK_PUBLISHABLE_KEY ? 'Present' : 'Missing');
    </script>

    <script>
      // Enterprise Service Worker Registration
      if ('serviceWorker' in navigator) {
        window.addEventListener('load', () => {
          // Only unregister in development to avoid stale caches
          if (window.location.hostname === 'localhost') {
            navigator.serviceWorker.getRegistrations().then(registrations => {
              registrations.forEach(reg => {
                reg.unregister().catch(() => {});
              });
            }).catch(() => {});
            return;
          }

          // Register service worker in production
          navigator.serviceWorker.register('/sw.js', {
            scope: '/',
            updateViaCache: 'none'
          })
          .then(registration => {
            console.log('[SW] Service worker registered successfully:', registration.scope);
            
            // Check for updates
            registration.addEventListener('updatefound', () => {
              const newWorker = registration.installing;
              
              if (newWorker) {
                newWorker.addEventListener('statechange', () => {
                  if (newWorker.state === 'installed' && navigator.serviceWorker.controller) {
                    // New service worker installed, show update available message
                    if (window.dispatchEvent) {
                      window.dispatchEvent(new CustomEvent('sw-update-available'));
                    }
                  }
                });
              }
            });
          })
          .catch(error => {
            console.warn('[SW] Service worker registration failed:', error);
          });

          // Listen for service worker messages
          navigator.serviceWorker.addEventListener('message', event => {
            if (event.data && event.data.type === 'SKIP_WAITING') {
              window.location.reload();
            }
          });
        });

        // Handle service worker updates
        window.addEventListener('sw-update-available', () => {
          const updateBanner = document.createElement('div');
          updateBanner.innerHTML = `
            <div id="sw-update-banner" style="
              position: fixed;
              top: 0;
              left: 0;
              right: 0;
              background: #2563eb;
              color: white;
              padding: 12px 16px;
              text-align: center;
              z-index: 9999;
              box-shadow: 0 2px 8px rgba(0,0,0,0.1);
            ">
              <span style="margin-right: 16px;">A new version of Sentia Manufacturing Dashboard is available!</span>
              <button id="sw-update-now" style="
                background: white;
                color: #2563eb;
                border: none;
                padding: 6px 12px;
                border-radius: 4px;
                font-weight: 500;
                cursor: pointer;
                margin-right: 8px;
              ">Update Now</button>
              <button id="sw-update-later" style="
                background: transparent;
                color: white;
                border: 1px solid white;
                padding: 6px 12px;
                border-radius: 4px;
                font-weight: 500;
                cursor: pointer;
              ">Later</button>
            </div>
          `;
          document.body.appendChild(updateBanner);

          // Add event listeners instead of inline onclick
          const updateNowBtn = document.getElementById('sw-update-now');
          const updateLaterBtn = document.getElementById('sw-update-later');
          
          if (updateNowBtn) {
            updateNowBtn.addEventListener('click', () => {
              window.location.reload();
            });
          }

          if (updateLaterBtn) {
            updateLaterBtn.addEventListener('click', () => {
              const banner = document.getElementById('sw-update-banner');
              if (banner && banner.parentElement) {
                banner.parentElement.remove();
              }
            });
          }
        });
      }
    </script>
  </body>
</html><|MERGE_RESOLUTION|>--- conflicted
+++ resolved
@@ -45,14 +45,6 @@
         document.head.appendChild(script);
       })();
     </script>
-<<<<<<< HEAD
-    <script type="module" crossorigin src="/js/index-B7cvUfzJ.js"></script>
-    <link rel="modulepreload" crossorigin href="/js/auth-BIfipbc6.js">
-    <link rel="modulepreload" crossorigin href="/js/vendor-BWEY3JH6.js">
-    <link rel="modulepreload" crossorigin href="/js/react-core-DuWapW7w.js">
-    <link rel="modulepreload" crossorigin href="/js/router-hkXr9zl6.js">
-    <link rel="stylesheet" crossorigin href="/css/index-VN4pBvYP.css">
-=======
     <script type="module" crossorigin src="/js/index-DifVd1iv.js"></script>
     <link rel="modulepreload" crossorigin href="/js/vendor-utils-BvmCeSbq.js">
     <link rel="modulepreload" crossorigin href="/js/charts-DxLx1lqX.js">
@@ -65,7 +57,6 @@
     <link rel="modulepreload" crossorigin href="/js/animation-CTJwy-Vh.js">
     <link rel="stylesheet" crossorigin href="/css/react-core-C9-ySRfk.css">
     <link rel="stylesheet" crossorigin href="/css/index-4ewCfte5.css">
->>>>>>> a7f05b45
   </head>
   <body>
     <div id="root">
