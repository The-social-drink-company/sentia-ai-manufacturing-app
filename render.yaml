<<<<<<< HEAD
# Render configuration
=======
# Render configuration with PR Previews enabled
# PR Previews: Always create PR previews. Skip a PR by adding the label render-preview-skip or [skip preview] in its title.

>>>>>>> bcb815d6
previewsEnabled: true
previewsExpireAfterDays: 3

services:
<<<<<<< HEAD
=======
  # Development Environment - Comprehensive Enterprise Application with MCP & Database
>>>>>>> bcb815d6
  - type: web
    name: sentia-manufacturing-development
    env: node
    plan: starter
    region: oregon
    branch: development
<<<<<<< HEAD
    buildCommand: "npm ci && npm run build && npx prisma generate"
    startCommand: "npm run start"
=======
    buildCommand: "NODE_OPTIONS='--max-old-space-size=1024' npm ci --omit=dev && NODE_OPTIONS='--max-old-space-size=3072' npm install -D vite @vitejs/plugin-react && DEPLOYMENT_STAGE=2 NODE_OPTIONS='--max-old-space-size=4096' node build-minimal.js && npx prisma generate"
    startCommand: "node server-enterprise-complete.js"
>>>>>>> bcb815d6
    healthCheckPath: /health
    autoDeploy: true
    pullRequestPreviewsEnabled: true
    envVars:
      - key: NODE_ENV
        value: development
<<<<<<< HEAD
      - key: PORT
        value: "10000"
      - key: DATABASE_URL
        fromService:
          name: sentia-db-development
          property: connectionString
      - key: DEV_DATABASE_URL
        fromService:
          name: sentia-db-development
          property: connectionString
      - key: MCP_SERVER_URL
        value: https://mcp-server-tkyu.onrender.com
      - key: VITE_MCP_SERVER_URL
        value: https://mcp-server-tkyu.onrender.com
      - key: VITE_CLERK_PUBLISHABLE_KEY
        fromSecret: VITE_CLERK_PUBLISHABLE_KEY
      - key: CLERK_SECRET_KEY
        fromSecret: CLERK_SECRET_KEY
      - key: CLERK_WEBHOOK_SECRET
        fromSecret: CLERK_WEBHOOK_SECRET
      - key: VITE_CLERK_DOMAIN
        fromSecret: VITE_CLERK_DOMAIN
      - key: CLERK_ENVIRONMENT
        value: production

=======
      - key: BRANCH
        value: development
      - key: PORT
        value: 10000
      - key: DATABASE_URL
        fromDatabase:
          name: sentia-db-development
          property: connectionString
      - key: DEV_DATABASE_URL
        fromDatabase:
          name: sentia-db-development
          property: connectionString
      - key: MCP_SERVER_URL
        value: http://localhost:3001
      - key: IS_PULL_REQUEST
        generateValue: true
      - key: STAGED_DEPLOYMENT
        value: true
      - key: DEPLOYMENT_STAGE
        value: 2

  # Testing Environment with Database
>>>>>>> bcb815d6
  - type: web
    name: sentia-manufacturing-testing
    env: node
    plan: starter
    region: oregon
<<<<<<< HEAD
    branch: testing
    buildCommand: "npm ci && npm run build && npx prisma generate"
    startCommand: "npm run start"
=======
    branch: test
    buildCommand: "NODE_OPTIONS='--max-old-space-size=4096' npm ci --include=dev && DEPLOYMENT_STAGE=1 NODE_OPTIONS='--max-old-space-size=4096' node build-staged.js && npx prisma generate"
    startCommand: "node server-enterprise-complete.js"
>>>>>>> bcb815d6
    healthCheckPath: /health
    autoDeploy: true
    envVars:
      - key: NODE_ENV
        value: testing
<<<<<<< HEAD
      - key: PORT
        value: "10000"
      - key: DATABASE_URL
        fromService:
          name: sentia-db-testing
          property: connectionString
      - key: MCP_SERVER_URL
        value: https://mcp-server-tkyu.onrender.com
      - key: VITE_MCP_SERVER_URL
        value: https://mcp-server-tkyu.onrender.com
      - key: VITE_CLERK_PUBLISHABLE_KEY
        fromSecret: VITE_CLERK_PUBLISHABLE_KEY
      - key: CLERK_SECRET_KEY
        fromSecret: CLERK_SECRET_KEY
      - key: CLERK_WEBHOOK_SECRET
        fromSecret: CLERK_WEBHOOK_SECRET
      - key: VITE_CLERK_DOMAIN
        fromSecret: VITE_CLERK_DOMAIN
      - key: CLERK_ENVIRONMENT
        value: production

  - type: web
    name: sentia-manufacturing-production
    env: node
    plan: standard
    region: oregon
    branch: main
    buildCommand: "npm ci && npm run build && npx prisma generate"
    startCommand: "npm run start"
=======
      - key: BRANCH
        value: testing
      - key: PORT
        value: 10000
      - key: DATABASE_URL
        fromDatabase:
          name: sentia-db-testing
          property: connectionString
      - key: TEST_DATABASE_URL
        fromDatabase:
          name: sentia-db-testing
          property: connectionString
      - key: MCP_SERVER_URL
        value: http://localhost:3001

  # Production Environment with Database
  - type: web
    name: sentia-manufacturing-production
    env: node
    plan: starter
    region: oregon
    branch: production
    buildCommand: "NODE_OPTIONS='--max-old-space-size=4096' npm ci --omit=dev && DEPLOYMENT_STAGE=1 NODE_OPTIONS='--max-old-space-size=4096' node build-staged.js && npx prisma generate"
    startCommand: "node server-enterprise-complete.js"
>>>>>>> bcb815d6
    healthCheckPath: /health
    autoDeploy: true
    envVars:
      - key: NODE_ENV
        value: production
<<<<<<< HEAD
      - key: PORT
        value: "10000"
      - key: DATABASE_URL
        fromService:
          name: sentia-db-production
          property: connectionString
      - key: MCP_SERVER_URL
        value: https://mcp-server-tkyu.onrender.com
      - key: VITE_MCP_SERVER_URL
        value: https://mcp-server-tkyu.onrender.com
      - key: VITE_CLERK_PUBLISHABLE_KEY
        fromSecret: VITE_CLERK_PUBLISHABLE_KEY
      - key: CLERK_SECRET_KEY
        fromSecret: CLERK_SECRET_KEY
      - key: CLERK_WEBHOOK_SECRET
        fromSecret: CLERK_WEBHOOK_SECRET
      - key: VITE_CLERK_DOMAIN
        fromSecret: VITE_CLERK_DOMAIN
      - key: CLERK_ENVIRONMENT
        value: production
=======
      - key: BRANCH
        value: production
      - key: PORT
        value: 10000
      - key: DATABASE_URL
        fromDatabase:
          name: sentia-db-production
          property: connectionString
      - key: PROD_DATABASE_URL
        fromDatabase:
          name: sentia-db-production
          property: connectionString
      - key: MCP_SERVER_URL
        value: http://localhost:3001
>>>>>>> bcb815d6
<|MERGE_RESOLUTION|>--- conflicted
+++ resolved
@@ -1,64 +1,25 @@
-<<<<<<< HEAD
-# Render configuration
-=======
 # Render configuration with PR Previews enabled
 # PR Previews: Always create PR previews. Skip a PR by adding the label render-preview-skip or [skip preview] in its title.
 
->>>>>>> bcb815d6
 previewsEnabled: true
 previewsExpireAfterDays: 3
 
 services:
-<<<<<<< HEAD
-=======
   # Development Environment - Comprehensive Enterprise Application with MCP & Database
->>>>>>> bcb815d6
   - type: web
     name: sentia-manufacturing-development
     env: node
     plan: starter
     region: oregon
     branch: development
-<<<<<<< HEAD
-    buildCommand: "npm ci && npm run build && npx prisma generate"
-    startCommand: "npm run start"
-=======
     buildCommand: "NODE_OPTIONS='--max-old-space-size=1024' npm ci --omit=dev && NODE_OPTIONS='--max-old-space-size=3072' npm install -D vite @vitejs/plugin-react && DEPLOYMENT_STAGE=2 NODE_OPTIONS='--max-old-space-size=4096' node build-minimal.js && npx prisma generate"
     startCommand: "node server-enterprise-complete.js"
->>>>>>> bcb815d6
     healthCheckPath: /health
     autoDeploy: true
     pullRequestPreviewsEnabled: true
     envVars:
       - key: NODE_ENV
         value: development
-<<<<<<< HEAD
-      - key: PORT
-        value: "10000"
-      - key: DATABASE_URL
-        fromService:
-          name: sentia-db-development
-          property: connectionString
-      - key: DEV_DATABASE_URL
-        fromService:
-          name: sentia-db-development
-          property: connectionString
-      - key: MCP_SERVER_URL
-        value: https://mcp-server-tkyu.onrender.com
-      - key: VITE_MCP_SERVER_URL
-        value: https://mcp-server-tkyu.onrender.com
-      - key: VITE_CLERK_PUBLISHABLE_KEY
-        fromSecret: VITE_CLERK_PUBLISHABLE_KEY
-      - key: CLERK_SECRET_KEY
-        fromSecret: CLERK_SECRET_KEY
-      - key: CLERK_WEBHOOK_SECRET
-        fromSecret: CLERK_WEBHOOK_SECRET
-      - key: VITE_CLERK_DOMAIN
-        fromSecret: VITE_CLERK_DOMAIN
-      - key: CLERK_ENVIRONMENT
-        value: production
-
-=======
       - key: BRANCH
         value: development
       - key: PORT
@@ -81,57 +42,19 @@
         value: 2
 
   # Testing Environment with Database
->>>>>>> bcb815d6
   - type: web
     name: sentia-manufacturing-testing
     env: node
     plan: starter
     region: oregon
-<<<<<<< HEAD
-    branch: testing
-    buildCommand: "npm ci && npm run build && npx prisma generate"
-    startCommand: "npm run start"
-=======
     branch: test
     buildCommand: "NODE_OPTIONS='--max-old-space-size=4096' npm ci --include=dev && DEPLOYMENT_STAGE=1 NODE_OPTIONS='--max-old-space-size=4096' node build-staged.js && npx prisma generate"
     startCommand: "node server-enterprise-complete.js"
->>>>>>> bcb815d6
     healthCheckPath: /health
     autoDeploy: true
     envVars:
       - key: NODE_ENV
         value: testing
-<<<<<<< HEAD
-      - key: PORT
-        value: "10000"
-      - key: DATABASE_URL
-        fromService:
-          name: sentia-db-testing
-          property: connectionString
-      - key: MCP_SERVER_URL
-        value: https://mcp-server-tkyu.onrender.com
-      - key: VITE_MCP_SERVER_URL
-        value: https://mcp-server-tkyu.onrender.com
-      - key: VITE_CLERK_PUBLISHABLE_KEY
-        fromSecret: VITE_CLERK_PUBLISHABLE_KEY
-      - key: CLERK_SECRET_KEY
-        fromSecret: CLERK_SECRET_KEY
-      - key: CLERK_WEBHOOK_SECRET
-        fromSecret: CLERK_WEBHOOK_SECRET
-      - key: VITE_CLERK_DOMAIN
-        fromSecret: VITE_CLERK_DOMAIN
-      - key: CLERK_ENVIRONMENT
-        value: production
-
-  - type: web
-    name: sentia-manufacturing-production
-    env: node
-    plan: standard
-    region: oregon
-    branch: main
-    buildCommand: "npm ci && npm run build && npx prisma generate"
-    startCommand: "npm run start"
-=======
       - key: BRANCH
         value: testing
       - key: PORT
@@ -156,34 +79,11 @@
     branch: production
     buildCommand: "NODE_OPTIONS='--max-old-space-size=4096' npm ci --omit=dev && DEPLOYMENT_STAGE=1 NODE_OPTIONS='--max-old-space-size=4096' node build-staged.js && npx prisma generate"
     startCommand: "node server-enterprise-complete.js"
->>>>>>> bcb815d6
     healthCheckPath: /health
     autoDeploy: true
     envVars:
       - key: NODE_ENV
         value: production
-<<<<<<< HEAD
-      - key: PORT
-        value: "10000"
-      - key: DATABASE_URL
-        fromService:
-          name: sentia-db-production
-          property: connectionString
-      - key: MCP_SERVER_URL
-        value: https://mcp-server-tkyu.onrender.com
-      - key: VITE_MCP_SERVER_URL
-        value: https://mcp-server-tkyu.onrender.com
-      - key: VITE_CLERK_PUBLISHABLE_KEY
-        fromSecret: VITE_CLERK_PUBLISHABLE_KEY
-      - key: CLERK_SECRET_KEY
-        fromSecret: CLERK_SECRET_KEY
-      - key: CLERK_WEBHOOK_SECRET
-        fromSecret: CLERK_WEBHOOK_SECRET
-      - key: VITE_CLERK_DOMAIN
-        fromSecret: VITE_CLERK_DOMAIN
-      - key: CLERK_ENVIRONMENT
-        value: production
-=======
       - key: BRANCH
         value: production
       - key: PORT
@@ -197,5 +97,4 @@
           name: sentia-db-production
           property: connectionString
       - key: MCP_SERVER_URL
-        value: http://localhost:3001
->>>>>>> bcb815d6
+        value: http://localhost:3001