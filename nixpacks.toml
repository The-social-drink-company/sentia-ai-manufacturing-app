[phases.setup]
nixPkgs = ['nodejs_22']

[phases.install]
cmds = ['npm ci --production=false']

[phases.build] 
cmds = ['npm run build']

[phases.start]
cmd = 'node server.js'

[variables]
NODE_ENV = 'production'
PORT = '$PORT'
<<<<<<< HEAD
RAILWAY_ENVIRONMENT = 'production'
=======
RAILWAY_ENVIRONMENT = 'production'
>>>>>>> 96b3a623
<|MERGE_RESOLUTION|>--- conflicted
+++ resolved
@@ -13,8 +13,4 @@
 [variables]
 NODE_ENV = 'production'
 PORT = '$PORT'
-<<<<<<< HEAD
-RAILWAY_ENVIRONMENT = 'production'
-=======
-RAILWAY_ENVIRONMENT = 'production'
->>>>>>> 96b3a623
+RAILWAY_ENVIRONMENT = 'production'