<!doctype html>
<html lang="en">
  <head>
    <meta charset="UTF-8" />
    <link rel="icon" type="image/svg+xml" href="/vite.svg" />
    <meta name="viewport" content="width=device-width, initial-scale=1.0" />
    <title>Sentia Manufacturing Dashboard</title>
<<<<<<< HEAD
    <script type="module" crossorigin src="/assets/index-DMJLC5EN.js"></script>
=======
    <script type="module" crossorigin src="/assets/index-lhuSU9ie.js"></script>
>>>>>>> c651fdd4
    <link rel="modulepreload" crossorigin href="/assets/vendor-BPOA5ME_.js">
    <link rel="modulepreload" crossorigin href="/assets/query-CJR12TOn.js">
    <link rel="modulepreload" crossorigin href="/assets/auth-zWw5cpzK.js">
    <link rel="stylesheet" crossorigin href="/assets/index-CE83YBdK.css">
  </head>
  <body>
    <div id="root"></div>
    <script>
      // Unregister any existing service workers to avoid stale caches in development
      if ('serviceWorker' in navigator) {
        navigator.serviceWorker.getRegistrations().then(registrations => {
          registrations.forEach(reg => {
            reg.unregister().catch(() => {});
          });
        }).catch(() => {});
      }
    </script>
  </body>
</html><|MERGE_RESOLUTION|>--- conflicted
+++ resolved
@@ -5,11 +5,7 @@
     <link rel="icon" type="image/svg+xml" href="/vite.svg" />
     <meta name="viewport" content="width=device-width, initial-scale=1.0" />
     <title>Sentia Manufacturing Dashboard</title>
-<<<<<<< HEAD
     <script type="module" crossorigin src="/assets/index-DMJLC5EN.js"></script>
-=======
-    <script type="module" crossorigin src="/assets/index-lhuSU9ie.js"></script>
->>>>>>> c651fdd4
     <link rel="modulepreload" crossorigin href="/assets/vendor-BPOA5ME_.js">
     <link rel="modulepreload" crossorigin href="/assets/query-CJR12TOn.js">
     <link rel="modulepreload" crossorigin href="/assets/auth-zWw5cpzK.js">
