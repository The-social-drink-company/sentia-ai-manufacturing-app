import js from '@eslint/js'
<<<<<<< HEAD
import reactPlugin from 'eslint-plugin-react'
import reactHooks from 'eslint-plugin-react-hooks'
import importPlugin from 'eslint-plugin-import'
import jsxA11y from 'eslint-plugin-jsx-a11y'
import globals from 'globals'

const files = ['src/**/*.{js,jsx}', 'server/**/*.js']
=======
import globals from 'globals'
import reactHooks from 'eslint-plugin-react-hooks'
import reactRefresh from 'eslint-plugin-react-refresh'
>>>>>>> bcb815d6

export default [
  { ignores: ['dist'] },
  {
<<<<<<< HEAD
    files,
    languageOptions: {
      ecmaVersion: 'latest',
      sourceType: 'module',
      globals: {
        ...globals.browser,
        ...globals.node
      },
      parserOptions: {
        ecmaFeatures: {
          jsx: true
        }
      }
    },
    plugins: {
      react: reactPlugin,
      'react-hooks': reactHooks,
      import: importPlugin,
      'jsx-a11y': jsxA11y
    },
    settings: {
      react: {
        version: 'detect'
      },
      'import/resolver': {
        node: {
          extensions: ['.js', '.jsx', '.ts', '.tsx']
        }
      }
    },
    rules: {
      ...js.configs.recommended.rules,
      ...reactPlugin.configs.flat.recommended.rules,
      ...reactPlugin.configs.flat['jsx-runtime'].rules,
      ...reactHooks.configs['recommended-latest'].rules,
      ...importPlugin.configs.recommended.rules,
      ...jsxA11y.configs.recommended.rules,
      'react/prop-types': 'off',
      'react/jsx-no-target-blank': 'error',
      'react-hooks/exhaustive-deps': 'warn',
      'import/no-unresolved': 'error',
      'import/named': 'error',
      'import/default': 'error',
      'import/namespace': 'error',
      'import/no-cycle': 'warn',
      'import/order': [
        'error',
        {
          groups: ['builtin', 'external', 'internal', 'parent', 'sibling', 'index'],
          'newlines-between': 'always',
          alphabetize: {
            order: 'asc',
            caseInsensitive: true
          }
        }
      ],
      'no-console': process.env.NODE_ENV === 'production' ? 'error' : 'warn',
      'no-debugger': 'error',
      'no-unused-vars': [
        'warn',
        {
          argsIgnorePattern: '^_',
          varsIgnorePattern: '^_'
        }
      ],
      'no-var': 'error',
      'prefer-const': 'error',
      'prefer-template': 'warn',
      'object-shorthand': 'warn',
      'array-callback-return': 'error',
      'consistent-return': 'warn',
      'default-case': 'warn',
      'dot-notation': 'warn',
      eqeqeq: ['error', 'always', { null: 'ignore' }],
      'no-eval': 'error',
      'no-implied-eval': 'error',
      'no-new-func': 'error',
      'react-refresh/only-export-components': 'off',
      'no-param-reassign': [
        'warn',
        { props: false }
      ],
      'no-return-await': 'warn',
      'no-script-url': 'error',
      'no-self-compare': 'error',
      'no-throw-literal': 'error',
      'no-useless-concat': 'warn',
      'prefer-promise-reject-errors': 'error',
      radix: 'error',
      'require-await': 'warn'
    }
  },
  {
    ignores: [
      'dist/**',
      'node_modules/**',
      'build/**',
      'coverage/**',
      'public/**',
      '*.config.js',
      '*.config.cjs'
    ]
  }
]
=======
    files: ['**/*.{js,jsx}'],
    languageOptions: {
      ecmaVersion: 2020,
      globals: globals.browser,
      parserOptions: {
        ecmaVersion: 'latest',
        ecmaFeatures: { jsx: true },
        sourceType: 'module',
      },
    },
    plugins: {
      'react-hooks': reactHooks,
      'react-refresh': reactRefresh,
    },
    rules: {
      ...js.configs.recommended.rules,
      ...reactHooks.configs.recommended.rules,
      'no-unused-vars': ['error', { varsIgnorePattern: '^[A-Z_]' }],
      'react-refresh/only-export-components': [
        'warn',
        { allowConstantExport: true },
      ],
    },
  },
]
>>>>>>> bcb815d6
<|MERGE_RESOLUTION|>--- conflicted
+++ resolved
@@ -1,127 +1,11 @@
 import js from '@eslint/js'
-<<<<<<< HEAD
-import reactPlugin from 'eslint-plugin-react'
-import reactHooks from 'eslint-plugin-react-hooks'
-import importPlugin from 'eslint-plugin-import'
-import jsxA11y from 'eslint-plugin-jsx-a11y'
-import globals from 'globals'
-
-const files = ['src/**/*.{js,jsx}', 'server/**/*.js']
-=======
 import globals from 'globals'
 import reactHooks from 'eslint-plugin-react-hooks'
 import reactRefresh from 'eslint-plugin-react-refresh'
->>>>>>> bcb815d6
 
 export default [
   { ignores: ['dist'] },
   {
-<<<<<<< HEAD
-    files,
-    languageOptions: {
-      ecmaVersion: 'latest',
-      sourceType: 'module',
-      globals: {
-        ...globals.browser,
-        ...globals.node
-      },
-      parserOptions: {
-        ecmaFeatures: {
-          jsx: true
-        }
-      }
-    },
-    plugins: {
-      react: reactPlugin,
-      'react-hooks': reactHooks,
-      import: importPlugin,
-      'jsx-a11y': jsxA11y
-    },
-    settings: {
-      react: {
-        version: 'detect'
-      },
-      'import/resolver': {
-        node: {
-          extensions: ['.js', '.jsx', '.ts', '.tsx']
-        }
-      }
-    },
-    rules: {
-      ...js.configs.recommended.rules,
-      ...reactPlugin.configs.flat.recommended.rules,
-      ...reactPlugin.configs.flat['jsx-runtime'].rules,
-      ...reactHooks.configs['recommended-latest'].rules,
-      ...importPlugin.configs.recommended.rules,
-      ...jsxA11y.configs.recommended.rules,
-      'react/prop-types': 'off',
-      'react/jsx-no-target-blank': 'error',
-      'react-hooks/exhaustive-deps': 'warn',
-      'import/no-unresolved': 'error',
-      'import/named': 'error',
-      'import/default': 'error',
-      'import/namespace': 'error',
-      'import/no-cycle': 'warn',
-      'import/order': [
-        'error',
-        {
-          groups: ['builtin', 'external', 'internal', 'parent', 'sibling', 'index'],
-          'newlines-between': 'always',
-          alphabetize: {
-            order: 'asc',
-            caseInsensitive: true
-          }
-        }
-      ],
-      'no-console': process.env.NODE_ENV === 'production' ? 'error' : 'warn',
-      'no-debugger': 'error',
-      'no-unused-vars': [
-        'warn',
-        {
-          argsIgnorePattern: '^_',
-          varsIgnorePattern: '^_'
-        }
-      ],
-      'no-var': 'error',
-      'prefer-const': 'error',
-      'prefer-template': 'warn',
-      'object-shorthand': 'warn',
-      'array-callback-return': 'error',
-      'consistent-return': 'warn',
-      'default-case': 'warn',
-      'dot-notation': 'warn',
-      eqeqeq: ['error', 'always', { null: 'ignore' }],
-      'no-eval': 'error',
-      'no-implied-eval': 'error',
-      'no-new-func': 'error',
-      'react-refresh/only-export-components': 'off',
-      'no-param-reassign': [
-        'warn',
-        { props: false }
-      ],
-      'no-return-await': 'warn',
-      'no-script-url': 'error',
-      'no-self-compare': 'error',
-      'no-throw-literal': 'error',
-      'no-useless-concat': 'warn',
-      'prefer-promise-reject-errors': 'error',
-      radix: 'error',
-      'require-await': 'warn'
-    }
-  },
-  {
-    ignores: [
-      'dist/**',
-      'node_modules/**',
-      'build/**',
-      'coverage/**',
-      'public/**',
-      '*.config.js',
-      '*.config.cjs'
-    ]
-  }
-]
-=======
     files: ['**/*.{js,jsx}'],
     languageOptions: {
       ecmaVersion: 2020,
@@ -147,4 +31,3 @@
     },
   },
 ]
->>>>>>> bcb815d6
