--- conflicted
+++ resolved
@@ -186,21 +186,13 @@
             <div className="flex justify-between items-center">
               <span className="text-sm text-gray-600">Turnover Rate</span>
               <span className="font-semibold text-gray-900">
-<<<<<<< HEAD
-                {dashboardData?.data?.production?.utilization || dashboardData?.inventory?.turnover || '87.3'}x
-=======
                 {dashboardData?.data?.production?.utilization || dashboardData?.inventory?.turnover || '8.2'}x
->>>>>>> faed00dc
               </span>
             </div>
             <div className="flex justify-between items-center">
               <span className="text-sm text-gray-600">Stockouts</span>
               <span className="font-semibold text-orange-600">
-<<<<<<< HEAD
-                {dashboardData?.data?.kpis?.find(k => k.id === 'orders')?.value || dashboardData?.inventory?.stockouts || '342'}
-=======
                 {dashboardData?.data?.kpis?.find(k => k.id === 'orders')?.value || dashboardData?.inventory?.stockouts || '3'}
->>>>>>> faed00dc
               </span>
             </div>
           </div>
@@ -223,11 +215,7 @@
             <div className="flex justify-between items-center">
               <span className="text-sm text-gray-600">Profit Margin</span>
               <span className="font-semibold text-green-600">
-<<<<<<< HEAD
-                {dashboardData?.data?.production?.efficiency || dashboardData?.financial?.margin || '94.2'}%
-=======
                 {dashboardData?.data?.production?.efficiency || dashboardData?.financial?.margin || '18.5'}%
->>>>>>> faed00dc
               </span>
             </div>
             <div className="flex justify-between items-center">
