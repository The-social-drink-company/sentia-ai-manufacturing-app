
<<<<<<< HEAD
// Dashboard Service Worker - Updated 2025-09-05T10:19:54.229Z
const CACHE_NAME = 'dashboard-v1757067594229';
const urlsToCache = [
  '/',
  '/dashboard',
  '/static/js/bundle.js',
  '/static/css/main.css'
];

self.addEventListener('install', (event) => {
  event.waitUntil(
    caches.open(CACHE_NAME)
      .then((cache) => cache.addAll(urlsToCache))
  );
});

self.addEventListener('fetch', (event) => {
  event.respondWith(
    caches.match(event.request)
      .then((response) => response || fetch(event.request))
  );
});
=======
// Enterprise Service Worker - Advanced Caching and Offline Strategy
// Sentia Manufacturing Dashboard

const CACHE_NAME = 'sentia-manufacturing-v1.0.3';
const STATIC_CACHE = 'sentia-static-v1.0.3';
const DYNAMIC_CACHE = 'sentia-dynamic-v1.0.3';
const API_CACHE = 'sentia-api-v1.0.3';
const IMAGE_CACHE = 'sentia-images-v1.0.3';

// Cache strategies configuration
const CACHE_STRATEGIES = {
  CACHE_FIRST: 'cache-first',
  NETWORK_FIRST: 'network-first',
  STALE_WHILE_REVALIDATE: 'stale-while-revalidate',
  NETWORK_ONLY: 'network-only',
  CACHE_ONLY: 'cache-only'
};

// Static assets to cache immediately (App Shell)
const STATIC_ASSETS = [
  '/',
  '/dashboard',
  '/manifest.json',
  '/offline.html',
  // Core CSS and JS will be cached automatically by Vite
];

// API endpoints that should be cached
const CACHEABLE_API_PATTERNS = [
  /\/api\/dashboard\//,
  /\/api\/analytics\//,
  /\/api\/inventory\//,
  /\/api\/production\//,
  /\/api\/quality\//,
  /\/api\/forecasting\//,
  /\/api\/working-capital\//
];

// API endpoints that should never be cached
const NON_CACHEABLE_API_PATTERNS = [
  /\/api\/auth\//,
  /\/api\/admin\/logs/,
  /\/api\/real-time\//,
  /\/api\/webhooks\//,
  /\/api\/live-data\//
];

// Install event - cache static assets
self.addEventListener('install', event => {
  console.log('[SW] Installing service worker...');
  
  event.waitUntil(
    Promise.all([
      caches.open(STATIC_CACHE).then(cache => {
        console.log('[SW] Caching app shell');
        return cache.addAll(STATIC_ASSETS);
      }),
      caches.open(API_CACHE).then(cache => {
        console.log('[SW] API cache initialized');
        return cache;
      }),
      caches.open(IMAGE_CACHE).then(cache => {
        console.log('[SW] Image cache initialized');
        return cache;
      })
    ]).then(() => {
      console.log('[SW] Service worker installed successfully');
      return self.skipWaiting();
    })
  );
});

// Activate event - clean up old caches
self.addEventListener('activate', event => {
  console.log('[SW] Activating service worker...');
  
  event.waitUntil(
    caches.keys().then(cacheNames => {
      return Promise.all(
        cacheNames.map(cacheName => {
          // Delete old cache versions
          if (cacheName !== CACHE_NAME && 
              cacheName !== STATIC_CACHE && 
              cacheName !== DYNAMIC_CACHE &&
              cacheName !== API_CACHE &&
              cacheName !== IMAGE_CACHE) {
            console.log('[SW] Deleting old cache:', cacheName);
            return caches.delete(cacheName);
          }
        })
      );
    }).then(() => {
      console.log('[SW] Service worker activated');
      return self.clients.claim();
    })
  );
});

// Fetch event - implement caching strategies
self.addEventListener('fetch', event => {
  const { request } = event;
  const url = new URL(request.url);
  
  // Skip non-GET requests
  if (request.method !== 'GET') {
    return;
  }
  
  // Skip chrome-extension and other non-HTTP requests
  if (!request.url.startsWith('http')) {
    return;
  }
  
  // Skip Clerk authentication domains - let them handle their own requests
  if (request.url.includes('clerk.accounts.dev') || 
      request.url.includes('clerk.com') || 
      request.url.includes('clerk.dev')) {
    return;
  }
  
  event.respondWith(handleRequest(request, url));
});

// Main request handler
async function handleRequest(request, url) {
  try {
    // API requests
    if (url.pathname.startsWith('/api/')) {
      return handleAPIRequest(request, url);
    }
    
    // Static assets (JS, CSS, fonts)
    if (isStaticAsset(url.pathname)) {
      return handleStaticAsset(request);
    }
    
    // Images
    if (isImage(url.pathname)) {
      return handleImageRequest(request);
    }
    
    // Navigation requests (HTML pages)
    if (request.mode === 'navigate') {
      return handleNavigationRequest(request);
    }
    
    // Default to network first
    return handleNetworkFirst(request, DYNAMIC_CACHE);
    
  } catch (error) {
    console.error('[SW] Request handling error:', error);
    return handleOfflineFallback(request);
  }
}

// Handle API requests with intelligent caching
async function handleAPIRequest(request, url) {
  const pathname = url.pathname;
  
  // Never cache authentication or real-time endpoints
  if (NON_CACHEABLE_API_PATTERNS.some(pattern => pattern.test(pathname))) {
    return fetch(request);
  }
  
  // Cache dashboard and analytics data
  if (CACHEABLE_API_PATTERNS.some(pattern => pattern.test(pathname))) {
    return handleStaleWhileRevalidate(request, API_CACHE, {
      maxAge: 5 * 60 * 1000 // 5 minutes
    });
  }
  
  // Default network first for other API requests
  return handleNetworkFirst(request, API_CACHE);
}

// Handle static assets (JS, CSS, fonts)
async function handleStaticAsset(request) {
  return handleCacheFirst(request, STATIC_CACHE);
}

// Handle image requests
async function handleImageRequest(request) {
  return handleStaleWhileRevalidate(request, IMAGE_CACHE, {
    maxAge: 24 * 60 * 60 * 1000 // 24 hours
  });
}

// Handle navigation requests (HTML pages)
async function handleNavigationRequest(request) {
  try {
    // Try network first for navigation
    const response = await fetch(request);
    
    // Cache successful navigation responses
    if (response.ok) {
      const cache = await caches.open(DYNAMIC_CACHE);
      await cache.put(request, response.clone());
    }
    
    return response;
  } catch (error) {
    // Network failed, try cache
    const cache = await caches.open(DYNAMIC_CACHE);
    const cachedResponse = await cache.match(request);
    
    if (cachedResponse) {
      return cachedResponse;
    }
    
    // Return offline page
    return caches.match('/offline.html');
  }
}

// Cache first strategy
async function handleCacheFirst(request, cacheName) {
  const cache = await caches.open(cacheName);
  const cachedResponse = await cache.match(request);
  
  if (cachedResponse) {
    return cachedResponse;
  }
  
  const response = await fetch(request);
  
  if (response.ok) {
    await cache.put(request, response.clone());
  }
  
  return response;
}

// Network first strategy
async function handleNetworkFirst(request, cacheName, options = {}) {
  try {
    const response = await fetch(request);
    
    if (response.ok) {
      const cache = await caches.open(cacheName);
      await cache.put(request, response.clone());
    }
    
    return response;
  } catch (error) {
    const cache = await caches.open(cacheName);
    const cachedResponse = await cache.match(request);
    
    if (cachedResponse) {
      return cachedResponse;
    }
    
    throw error;
  }
}

// Stale while revalidate strategy
async function handleStaleWhileRevalidate(request, cacheName, options = {}) {
  const cache = await caches.open(cacheName);
  const cachedResponse = await cache.match(request);
  
  // Background fetch to update cache
  const fetchPromise = fetch(request).then(response => {
    if (response.ok) {
      cache.put(request, response.clone());
    }
    return response;
  }).catch(() => {
    // Silently handle network errors in background
  });
  
  // Return cached response immediately if available
  if (cachedResponse) {
    // Check if cache is stale
    const cacheTime = cachedResponse.headers.get('sw-cache-time');
    const maxAge = options.maxAge || 10 * 60 * 1000; // 10 minutes default
    
    if (cacheTime && (Date.now() - parseInt(cacheTime)) < maxAge) {
      return cachedResponse;
    }
  }
  
  // Wait for network if no cache or stale cache
  return fetchPromise || cachedResponse;
}

// Offline fallback
async function handleOfflineFallback(request) {
  // For navigation requests, return offline page
  if (request.mode === 'navigate') {
    return caches.match('/offline.html');
  }
  
  // For API requests, return cached data if available
  if (request.url.includes('/api/')) {
    const cache = await caches.open(API_CACHE);
    const cachedResponse = await cache.match(request);
    
    if (cachedResponse) {
      return cachedResponse;
    }
    
    // Return offline API response
    return new Response(JSON.stringify({
      error: 'Offline',
      message: 'No network connection available',
      cached: false
    }), {
      headers: { 'Content-Type': 'application/json' },
      status: 503
    });
  }
  
  // For other requests, return network error
  return new Response('Offline', { status: 503 });
}

// Utility functions
function isStaticAsset(pathname) {
  return /\.(js|css|woff|woff2|ttf|eot)$/.test(pathname);
}

function isImage(pathname) {
  return /\.(png|jpg|jpeg|gif|svg|webp|ico)$/.test(pathname);
}

// Background sync for offline actions
self.addEventListener('sync', event => {
  console.log('[SW] Background sync:', event.tag);
  
  if (event.tag === 'background-sync-manufacturing-data') {
    event.waitUntil(syncManufacturingData());
  }
});

// Sync manufacturing data when back online
async function syncManufacturingData() {
  try {
    console.log('[SW] Syncing manufacturing data...');
    
    // Get offline actions from IndexedDB or localStorage
    // This would sync form submissions, data updates, etc.
    
    // For now, just clear old cached API data to force fresh fetch
    const cache = await caches.open(API_CACHE);
    const requests = await cache.keys();
    
    // Clear stale data caches
    for (const request of requests) {
      if (request.url.includes('/api/')) {
        await cache.delete(request);
      }
    }
    
    console.log('[SW] Manufacturing data sync completed');
  } catch (error) {
    console.error('[SW] Sync error:', error);
  }
}

// Handle push notifications for manufacturing alerts
self.addEventListener('push', event => {
  if (!event.data) return;
  
  try {
    const data = event.data.json();
    
    const options = {
      body: data.message,
      icon: '/icon-192x192.png',
      badge: '/badge-72x72.png',
      vibrate: [200, 100, 200],
      tag: data.tag || 'manufacturing-alert',
      requireInteraction: data.priority === 'high',
      actions: data.actions || []
    };
    
    event.waitUntil(
      self.registration.showNotification(data.title, options)
    );
  } catch (error) {
    console.error('[SW] Push notification error:', error);
  }
});

// Handle notification clicks
self.addEventListener('notificationclick', event => {
  event.notification.close();
  
  const action = event.action;
  const tag = event.notification.tag;
  
  event.waitUntil(
    clients.matchAll().then(clientList => {
      // Focus existing tab or open new one
      if (clientList.length > 0) {
        return clientList[0].focus();
      }
      
      // Open appropriate page based on notification
      let url = '/dashboard';
      if (tag === 'production-alert') url = '/production';
      else if (tag === 'quality-alert') url = '/quality';
      else if (tag === 'inventory-alert') url = '/inventory';
      
      return clients.openWindow(url);
    })
  );
});

console.log('[SW] Sentia Manufacturing Service Worker loaded successfully');
>>>>>>> 337e20a7
<|MERGE_RESOLUTION|>--- conflicted
+++ resolved
@@ -1,28 +1,4 @@
 
-<<<<<<< HEAD
-// Dashboard Service Worker - Updated 2025-09-05T10:19:54.229Z
-const CACHE_NAME = 'dashboard-v1757067594229';
-const urlsToCache = [
-  '/',
-  '/dashboard',
-  '/static/js/bundle.js',
-  '/static/css/main.css'
-];
-
-self.addEventListener('install', (event) => {
-  event.waitUntil(
-    caches.open(CACHE_NAME)
-      .then((cache) => cache.addAll(urlsToCache))
-  );
-});
-
-self.addEventListener('fetch', (event) => {
-  event.respondWith(
-    caches.match(event.request)
-      .then((response) => response || fetch(event.request))
-  );
-});
-=======
 // Enterprise Service Worker - Advanced Caching and Offline Strategy
 // Sentia Manufacturing Dashboard
 
@@ -432,5 +408,4 @@
   );
 });
 
-console.log('[SW] Sentia Manufacturing Service Worker loaded successfully');
->>>>>>> 337e20a7
+console.log('[SW] Sentia Manufacturing Service Worker loaded successfully');